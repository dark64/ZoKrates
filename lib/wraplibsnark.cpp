--- conflicted
+++ resolved
@@ -46,7 +46,7 @@
                 ss << std::hex << std::setw(2) << (int)x[i];
         }
 
-                std:string str = ss.str();
+                std::string str = ss.str();
                 return str.erase(0, min(str.find_first_not_of('0'), str.size()-1));
 }
 
@@ -55,18 +55,10 @@
         libff::alt_bn128_G1 aff = _p;
         aff.to_affine_coordinates();
         return
-<<<<<<< HEAD
-                "\"0x" +
-                HexStringFromLibsnarkBigint(aff.X.as_bigint()) +
-                "\", \"0x" +
-                HexStringFromLibsnarkBigint(aff.Y.as_bigint()) +
-                "\"";
-=======
                 "0x" +
                 HexStringFromLibsnarkBigint(aff.X.as_bigint()) +
                 ", 0x" +
                 HexStringFromLibsnarkBigint(aff.Y.as_bigint());
->>>>>>> 4fdd895d
 }
 
 std::string outputPointG2AffineAsHex(libff::alt_bn128_G2 _p)
@@ -74,19 +66,11 @@
         libff::alt_bn128_G2 aff = _p;
         aff.to_affine_coordinates();
         return
-<<<<<<< HEAD
-                "[\"0x" +
-                HexStringFromLibsnarkBigint(aff.X.c1.as_bigint()) + "\", \"0x" +
-                HexStringFromLibsnarkBigint(aff.X.c0.as_bigint()) + "\"],\n [\"0x" +
-                HexStringFromLibsnarkBigint(aff.Y.c1.as_bigint()) + "\", \"0x" +
-                HexStringFromLibsnarkBigint(aff.Y.c0.as_bigint()) + "\"]";
-=======
                 "[0x" +
                 HexStringFromLibsnarkBigint(aff.X.c1.as_bigint()) + ", 0x" +
                 HexStringFromLibsnarkBigint(aff.X.c0.as_bigint()) + "], [0x" +
                 HexStringFromLibsnarkBigint(aff.Y.c1.as_bigint()) + ", 0x" +
                 HexStringFromLibsnarkBigint(aff.Y.c0.as_bigint()) + "]";
->>>>>>> 4fdd895d
 }
 
 //takes input and puts it into constraint system
@@ -241,16 +225,6 @@
 
 void printProof(r1cs_ppzksnark_proof<libff::alt_bn128_pp> proof){
                 cout << "Proof:"<< endl;
-<<<<<<< HEAD
-                cout << "proof.A = Pairing.G1Point(" << outputPointG1AffineAsHex(proof.g_A.g)<< ");" << endl;
-                cout << "proof.A_p = Pairing.G1Point(" << outputPointG1AffineAsHex(proof.g_A.h)<< ");" << endl;
-                cout << "proof.B = Pairing.G2Point(" << outputPointG2AffineAsHex(proof.g_B.g)<< ");" << endl;
-                cout << "proof.B_p = Pairing.G1Point(" << outputPointG1AffineAsHex(proof.g_B.h)<<");" << endl;
-                cout << "proof.C = Pairing.G1Point(" << outputPointG1AffineAsHex(proof.g_C.g)<< ");" << endl;
-                cout << "proof.C_p = Pairing.G1Point(" << outputPointG1AffineAsHex(proof.g_C.h)<<");" << endl;
-                cout << "proof.H = Pairing.G1Point(" << outputPointG1AffineAsHex(proof.g_H)<<");"<< endl;
-                cout << "proof.K = Pairing.G1Point(" << outputPointG1AffineAsHex(proof.g_K)<<");"<< endl;
-=======
                 cout << "A = Pairing.G1Point(" << outputPointG1AffineAsHex(proof.g_A.g)<< ");" << endl;
                 cout << "A_p = Pairing.G1Point(" << outputPointG1AffineAsHex(proof.g_A.h)<< ");" << endl;
                 cout << "B = Pairing.G2Point(" << outputPointG2AffineAsHex(proof.g_B.g)<< ");" << endl;
@@ -259,27 +233,21 @@
                 cout << "C_p = Pairing.G1Point(" << outputPointG1AffineAsHex(proof.g_C.h)<<");" << endl;
                 cout << "H = Pairing.G1Point(" << outputPointG1AffineAsHex(proof.g_H)<<");"<< endl;
                 cout << "K = Pairing.G1Point(" << outputPointG1AffineAsHex(proof.g_K)<<");"<< endl;
->>>>>>> 4fdd895d
 }
 
 bool _setup(const uint8_t* A, const uint8_t* B, const uint8_t* C, int constraints, int variables, int inputs, const char* pk_path, const char* vk_path)
 {
-<<<<<<< HEAD
-  //libsnark::inhibit_profiling_info = true;
-  //libsnark::inhibit_profiling_counters = true;
-=======
   libff::inhibit_profiling_info = true;
   libff::inhibit_profiling_counters = true;
->>>>>>> 4fdd895d
 
   //initialize curve parameters
   libff::alt_bn128_pp::init_public_params();
 
   auto cs = createConstraintSystem(A, B ,C , constraints, variables, inputs);
 
-  assert(cs.num_variables() >= inputs);
-  assert(cs.num_inputs() == inputs);
-  assert(cs.num_constraints() == constraints);
+  assert(cs.num_variables() >= (unsigned)inputs);
+  assert(cs.num_inputs() == (unsigned)inputs);
+  assert(cs.num_constraints() == (unsigned)constraints);
 
   // create keypair
   auto keypair = r1cs_ppzksnark_generator<libff::alt_bn128_pp>(cs);
@@ -296,12 +264,9 @@
 
 bool _generate_proof(const char* pk_path, const uint8_t* public_inputs, int public_inputs_length, const uint8_t* private_inputs, int private_inputs_length)
 {
-<<<<<<< HEAD
-//  libsnark::inhibit_profiling_info = true;
-//  libsnark::inhibit_profiling_counters = true;
-
-=======
->>>>>>> 4fdd895d
+  libff::inhibit_profiling_info = true;
+  libff::inhibit_profiling_counters = true;
+
   //initialize curve parameters
   libff::alt_bn128_pp::init_public_params();
   auto pk = deserializeProvingKeyFromFile(pk_path);
