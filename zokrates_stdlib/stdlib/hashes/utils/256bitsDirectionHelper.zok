--- conflicted
+++ resolved
@@ -1,7 +1,3 @@
-<<<<<<< HEAD
 // Concatenate two u32[8] arrays in an order defined by a boolean selector
-def main(bool selector, u32[8] lhs, u32[8] rhs) -> (u32[16]):
-=======
 def main(bool selector, u32[8] lhs, u32[8] rhs) -> u32[16]:
->>>>>>> 079b5cfa
 	return if selector then [...rhs, ...lhs] else [...lhs, ...rhs] fi