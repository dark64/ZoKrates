extern crate assert_cli;
extern crate serde_json;

#[cfg(test)]
mod integration {
    use assert_cli;
    use serde_json::from_reader;
    use std::fs;
    use std::fs::File;
    use std::io::{BufReader, Read};
    use std::panic;
    use std::path::Path;
    use tempdir::TempDir;
    use zokrates_abi::{parse_strict, Encode};
    use zokrates_core::typed_absy::abi::Abi;

    macro_rules! map(
    {
        $($key:expr => $value:expr),+ } => {
            {
                let mut m = ::std::collections::HashMap::new();
                $(m.insert($key, $value);)+
                m
            }
        };
    );

    #[test]
    #[ignore]
    fn test_compile_and_witness_dir() {
        // install nodejs dependencies for the verification contract tester
        install_nodejs_deps();

        let dir = Path::new("./tests/code");
        assert!(dir.is_dir());
        for entry in fs::read_dir(dir).unwrap() {
            let entry = entry.unwrap();
            let path = entry.path();
            if path.extension().unwrap() == "witness" {
                let program_name =
                    Path::new(Path::new(path.file_stem().unwrap()).file_stem().unwrap());
                let prog = dir.join(program_name).with_extension("zok");
                let witness = dir.join(program_name).with_extension("expected.witness");
                let json_input = dir.join(program_name).with_extension("arguments.json");
                test_compile_and_witness(
                    program_name.to_str().unwrap(),
                    &prog,
                    &json_input,
                    &witness,
                );
            }
        }
    }

    fn install_nodejs_deps() {
        let out_dir = concat!(env!("OUT_DIR"), "/contract");

        assert_cli::Assert::command(&["npm", "install"])
            .current_dir(out_dir)
            .succeeds()
            .unwrap();
    }

    fn test_compile_and_witness(
        program_name: &str,
        program_path: &Path,
        inputs_path: &Path,
        expected_witness_path: &Path,
    ) {
        let tmp_dir = TempDir::new(".tmp").unwrap();
        let tmp_base = tmp_dir.path();
        let test_case_path = tmp_base.join(program_name);
        let flattened_path = tmp_base.join(program_name).join("out");
        let abi_spec_path = tmp_base.join(program_name).join("abi.json");
        let witness_path = tmp_base.join(program_name).join("witness");
        let inline_witness_path = tmp_base.join(program_name).join("inline_witness");
        let proof_path = tmp_base.join(program_name).join("proof.json");
        let verification_key_path = tmp_base
            .join(program_name)
            .join("verification")
            .with_extension("key");
        let proving_key_path = tmp_base
            .join(program_name)
            .join("proving")
            .with_extension("key");
        let verification_contract_path = tmp_base
            .join(program_name)
            .join("verifier")
            .with_extension("sol");

        // create a tmp folder to store artifacts
        fs::create_dir(test_case_path).unwrap();

        let stdlib = std::fs::canonicalize("../zokrates_stdlib/stdlib").unwrap();

        // prepare compile arguments
        let compile = vec![
            "../target/release/zokrates",
            "compile",
            "-i",
            program_path.to_str().unwrap(),
            "--stdlib-path",
            stdlib.to_str().unwrap(),
            "-s",
            abi_spec_path.to_str().unwrap(),
            "-o",
            flattened_path.to_str().unwrap(),
            "--light",
        ];

        // compile
        assert_cli::Assert::command(&compile).succeeds().unwrap();

        // COMPUTE_WITNESS

        let compute = vec![
            "../target/release/zokrates",
            "compute-witness",
            "-i",
            flattened_path.to_str().unwrap(),
            "-s",
            abi_spec_path.to_str().unwrap(),
            "-o",
            witness_path.to_str().unwrap(),
            "--stdin",
            "--abi",
        ];

        // run witness-computation for ABI-encoded inputs through stdin
        let json_input_str = fs::read_to_string(inputs_path).unwrap();

        assert_cli::Assert::command(&compute)
            .stdin(&json_input_str)
            .succeeds()
            .unwrap();

        // run witness-computation for raw-encoded inputs (converted) with `-a <arguments>`

        // First we need to convert our test input into raw field elements. We need to ABI spec for that
        let file = File::open(&abi_spec_path)
            .map_err(|why| format!("couldn't open {}: {}", flattened_path.display(), why))
            .unwrap();

        let mut reader = BufReader::new(file);

        let abi: Abi = from_reader(&mut reader)
            .map_err(|why| why.to_string())
            .unwrap();

        let signature = abi.signature().clone();

        let inputs_abi: zokrates_abi::Inputs<zokrates_field::Bn128Field> =
            parse_strict(&json_input_str, signature.inputs)
                .map(|parsed| zokrates_abi::Inputs::Abi(parsed))
                .map_err(|why| why.to_string())
                .unwrap();
        let inputs_raw: Vec<_> = inputs_abi
            .encode()
            .into_iter()
            .map(|v| v.to_string())
            .collect();

        let mut compute_inline = vec![
            "../target/release/zokrates",
            "compute-witness",
            "-i",
            flattened_path.to_str().unwrap(),
            "-o",
            inline_witness_path.to_str().unwrap(),
        ];

        if inputs_raw.len() > 0 {
            compute_inline.push("-a");

            for arg in &inputs_raw {
                compute_inline.push(arg);
            }
        }

        assert_cli::Assert::command(&compute_inline)
            .succeeds()
            .unwrap();

        // load the expected witness
        let mut expected_witness_file = File::open(&expected_witness_path).unwrap();
        let mut expected_witness = String::new();
        expected_witness_file
            .read_to_string(&mut expected_witness)
            .unwrap();

        // load the actual witness
        let mut witness_file = File::open(&witness_path).unwrap();
        let mut witness = String::new();
        witness_file.read_to_string(&mut witness).unwrap();

        // load the actual inline witness
        let mut inline_witness_file = File::open(&inline_witness_path).unwrap();
        let mut inline_witness = String::new();
        inline_witness_file
            .read_to_string(&mut inline_witness)
            .unwrap();

        assert_eq!(inline_witness, witness);

        for line in expected_witness.as_str().split("\n") {
            assert!(
                witness.contains(line),
                "Witness generation failed for {}\n\nLine \"{}\" not found in witness",
                program_path.to_str().unwrap(),
                line
            );
        }

        #[cfg(feature = "libsnark")]
        let backends = map! {
            "bellman" => ["g16"],
            "libsnark" => ["gm17", "pghr13"]
        };

        #[cfg(not(feature = "libsnark"))]
        let backends = map! {
            "bellman" => ["g16"],
            "zexe" => ["gm17"]
        };

        for (backend, schemes) in backends {
            for scheme in &schemes {
                // SETUP
                assert_cli::Assert::command(&[
                    "../target/release/zokrates",
                    "setup",
                    "-i",
                    flattened_path.to_str().unwrap(),
                    "-p",
                    proving_key_path.to_str().unwrap(),
                    "-v",
                    verification_key_path.to_str().unwrap(),
                    "--backend",
                    backend,
                    "--proving-scheme",
                    scheme,
                ])
                .succeeds()
                .unwrap();

<<<<<<< HEAD
                // EXPORT-VERIFIER
                if backend != "zexe" {
                    assert_cli::Assert::command(&[
                        "../target/release/zokrates",
                        "export-verifier",
                        "-i",
                        verification_key_path.to_str().unwrap(),
                        "-o",
                        verification_contract_path.to_str().unwrap(),
                        "--backend",
                        backend,
                        "--proving-scheme",
                        scheme,
                    ])
                    .succeeds()
                    .unwrap();
                }

=======
>>>>>>> b561614f
                // GENERATE-PROOF
                assert_cli::Assert::command(&[
                    "../target/release/zokrates",
                    "generate-proof",
                    "-i",
                    flattened_path.to_str().unwrap(),
                    "-w",
                    witness_path.to_str().unwrap(),
                    "-p",
                    proving_key_path.to_str().unwrap(),
                    "--backend",
                    backend,
                    "--proving-scheme",
                    scheme,
                    "-j",
                    proof_path.to_str().unwrap(),
                ])
                .succeeds()
                .unwrap();

                // CLI VERIFICATION
                assert_cli::Assert::command(&[
                    "../target/release/zokrates",
                    "verify",
                    "--backend",
                    backend,
                    "--proving-scheme",
                    scheme,
                    "-j",
                    proof_path.to_str().unwrap(),
                    "-v",
                    verification_key_path.to_str().unwrap(),
                ])
                .succeeds()
                .unwrap();

<<<<<<< HEAD
                // TEST VERIFIER
                if backend != "zexe" {
=======
                for abi_version in &["v1", "v2"] {
                    // EXPORT-VERIFIER
                    assert_cli::Assert::command(&[
                        "../target/release/zokrates",
                        "export-verifier",
                        "-i",
                        verification_key_path.to_str().unwrap(),
                        "-o",
                        verification_contract_path.to_str().unwrap(),
                        "--backend",
                        backend,
                        "--proving-scheme",
                        scheme,
                        "-a",
                        abi_version,
                    ])
                    .succeeds()
                    .unwrap();

                    // TEST VERIFIER
>>>>>>> b561614f
                    assert_cli::Assert::command(&[
                        "node",
                        "test.js",
                        verification_contract_path.to_str().unwrap(),
                        proof_path.to_str().unwrap(),
                        scheme,
<<<<<<< HEAD
                        "v1",
=======
                        abi_version,
>>>>>>> b561614f
                    ])
                    .current_dir(concat!(env!("OUT_DIR"), "/contract"))
                    .succeeds()
                    .unwrap();
                }
            }
        }
    }
}<|MERGE_RESOLUTION|>--- conflicted
+++ resolved
@@ -243,7 +243,6 @@
                 .succeeds()
                 .unwrap();
 
-<<<<<<< HEAD
                 // EXPORT-VERIFIER
                 if backend != "zexe" {
                     assert_cli::Assert::command(&[
@@ -262,8 +261,6 @@
                     .unwrap();
                 }
 
-=======
->>>>>>> b561614f
                 // GENERATE-PROOF
                 assert_cli::Assert::command(&[
                     "../target/release/zokrates",
@@ -300,46 +297,39 @@
                 .succeeds()
                 .unwrap();
 
-<<<<<<< HEAD
-                // TEST VERIFIER
                 if backend != "zexe" {
-=======
-                for abi_version in &["v1", "v2"] {
-                    // EXPORT-VERIFIER
-                    assert_cli::Assert::command(&[
-                        "../target/release/zokrates",
-                        "export-verifier",
-                        "-i",
-                        verification_key_path.to_str().unwrap(),
-                        "-o",
-                        verification_contract_path.to_str().unwrap(),
-                        "--backend",
-                        backend,
-                        "--proving-scheme",
-                        scheme,
-                        "-a",
-                        abi_version,
-                    ])
-                    .succeeds()
-                    .unwrap();
-
-                    // TEST VERIFIER
->>>>>>> b561614f
-                    assert_cli::Assert::command(&[
-                        "node",
-                        "test.js",
-                        verification_contract_path.to_str().unwrap(),
-                        proof_path.to_str().unwrap(),
-                        scheme,
-<<<<<<< HEAD
-                        "v1",
-=======
-                        abi_version,
->>>>>>> b561614f
-                    ])
-                    .current_dir(concat!(env!("OUT_DIR"), "/contract"))
-                    .succeeds()
-                    .unwrap();
+                    for abi_version in &["v1", "v2"] {
+                        // EXPORT-VERIFIER
+                        assert_cli::Assert::command(&[
+                            "../target/release/zokrates",
+                            "export-verifier",
+                            "-i",
+                            verification_key_path.to_str().unwrap(),
+                            "-o",
+                            verification_contract_path.to_str().unwrap(),
+                            "--backend",
+                            backend,
+                            "--proving-scheme",
+                            scheme,
+                            "-a",
+                            abi_version,
+                        ])
+                        .succeeds()
+                        .unwrap();
+
+                        // TEST VERIFIER
+                        assert_cli::Assert::command(&[
+                            "node",
+                            "test.js",
+                            verification_contract_path.to_str().unwrap(),
+                            proof_path.to_str().unwrap(),
+                            scheme,
+                            abi_version,
+                        ])
+                        .current_dir(concat!(env!("OUT_DIR"), "/contract"))
+                        .succeeds()
+                        .unwrap();
+                    }
                 }
             }
         }
