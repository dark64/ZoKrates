use crate::flat_absy::flat_variable::FlatVariable;
use crate::ir::{LinComb, Prog, QuadComb, Statement, Witness};
use ir::Directive;
use solvers::Solver;
use std::collections::BTreeMap;
use std::fmt;
<<<<<<< HEAD
use zokrates_field::Field;
=======
use zokrates_embed::generate_sha256_round_witness;
use zokrates_field::field::Field;
>>>>>>> 5158646d

pub type ExecutionResult<T> = Result<Witness<T>, Error>;

impl<T: Field> Prog<T> {}

pub struct Interpreter {
    /// Whether we should try to give out-of-range bit decompositions when the input is not a single summand.
    /// Used to do targetted testing of `<` flattening, making sure the bit decomposition we base the result on is unique.
    should_try_out_of_range: bool,
}

impl Default for Interpreter {
    fn default() -> Interpreter {
        Interpreter {
            should_try_out_of_range: false,
        }
    }
}

impl Interpreter {
    pub fn try_out_of_range() -> Interpreter {
        Interpreter {
            should_try_out_of_range: true,
        }
    }
}

impl Interpreter {
    pub fn execute<T: Field>(&self, program: &Prog<T>, inputs: &Vec<T>) -> ExecutionResult<T> {
        let main = &program.main;
        self.check_inputs(&program, &inputs)?;
        let mut witness = BTreeMap::new();
        witness.insert(FlatVariable::one(), T::one());
        for (arg, value) in main.arguments.iter().zip(inputs.iter()) {
            witness.insert(arg.clone(), value.clone().into());
        }

        for statement in &main.statements {
            match statement {
                Statement::Constraint(quad, lin) => match lin.is_assignee(&witness) {
                    true => {
                        let val = quad.evaluate(&witness).unwrap();
                        witness.insert(lin.0.iter().next().unwrap().0.clone(), val);
                    }
                    false => {
                        let lhs_value = quad.evaluate(&witness).unwrap();
                        let rhs_value = lin.evaluate(&witness).unwrap();
                        if lhs_value != rhs_value {
                            return Err(Error::UnsatisfiedConstraint {
                                left: lhs_value.to_dec_string(),
                                right: rhs_value.to_dec_string(),
                            });
                        }
                    }
                },
                Statement::Directive(ref d) => {
                    match (&d.solver, &d.inputs, self.should_try_out_of_range) {
                        (Solver::Bits, inputs, true) if inputs[0].0.len() > 1 => {
                            Self::try_solve_out_of_range(&d, &mut witness)
                        }
                        _ => {
                            let inputs: Vec<_> = d
                                .inputs
                                .iter()
                                .map(|i| i.evaluate(&witness).unwrap())
                                .collect();
                            match self.execute_solver(&d.solver, &inputs) {
                                Ok(res) => {
                                    for (i, o) in d.outputs.iter().enumerate() {
                                        witness.insert(o.clone(), res[i].clone());
                                    }
                                    continue;
                                }
                                Err(_) => return Err(Error::Solver),
                            };
                        }
                    }
                }
            }
        }

        Ok(Witness(witness))
    }

    fn try_solve_out_of_range<T: Field>(d: &Directive<T>, witness: &mut BTreeMap<FlatVariable, T>) {
        use num::traits::Pow;

        // we target the `2a - 2b` part of the `<` check by only returning out-of-range results
        // when the input is not a single summand
        let value = d.inputs[0].evaluate(&witness).unwrap();
        let candidate = value.to_biguint() + T::max_value().to_biguint() + T::from(1).to_biguint();
        let input = if candidate < T::from(2).to_biguint().pow(T::get_required_bits()) {
            candidate
        } else {
            value.to_biguint()
        };

        let mut num = input.clone();
        let mut res = vec![];
        let bits = 254;
        for i in (0..bits).rev() {
            if T::from(2).to_biguint().pow(i as usize) <= num {
                num = num - T::from(2).to_biguint().pow(i as usize);
                res.push(T::one());
            } else {
                res.push(T::zero());
            }
        }
        assert_eq!(num, T::zero().to_biguint());
        for (i, o) in d.outputs.iter().enumerate() {
            witness.insert(o.clone(), res[i].clone());
        }
    }

    fn check_inputs<T: Field, U>(&self, program: &Prog<T>, inputs: &Vec<U>) -> Result<(), Error> {
        if program.main.arguments.len() == inputs.len() {
            Ok(())
        } else {
            Err(Error::WrongInputCount {
                expected: program.main.arguments.len(),
                received: inputs.len(),
            })
        }
    }

    fn execute_solver<T: Field>(&self, s: &Solver, inputs: &Vec<T>) -> Result<Vec<T>, String> {
        use solvers::Signed;
        let (expected_input_count, expected_output_count) = s.get_signature();
        assert!(inputs.len() == expected_input_count);

        let res = match s {
            Solver::ConditionEq => match inputs[0].is_zero() {
                true => vec![T::zero(), T::one()],
                false => vec![T::one(), T::one() / inputs[0].clone()],
            },
            Solver::Bits => {
                use num::traits::Pow;

                let input = if self.should_try_out_of_range
                    && inputs[0].to_biguint() + (T::max_value() + T::from(1)).to_biguint()
                        < T::from(2).to_biguint().pow(T::get_required_bits())
                {
                    inputs[0].to_biguint() + (T::max_value() + T::from(1)).to_biguint()
                } else {
                    inputs[0].to_biguint()
                };
                let mut num = input.clone();
                let mut res = vec![];
                let bits = 254;
                for i in (0..bits).rev() {
                    if T::from(2).to_biguint().pow(i as usize) <= num {
                        num = num - T::from(2).to_biguint().pow(i as usize);
                        res.push(T::one());
                    } else {
                        res.push(T::zero());
                    }
                }
                assert_eq!(num, T::zero().to_biguint());
                res
            }
            Solver::Div => vec![inputs[0].clone() / inputs[1].clone()],
            Solver::Sha256Round => {
                let i = &inputs[0..512];
                let h = &inputs[512..];
                let i: Vec<_> = i.iter().map(|x| x.clone().into_bellman()).collect();
                let h: Vec<_> = h.iter().map(|x| x.clone().into_bellman()).collect();
                assert!(h.len() == 256);
                generate_sha256_round_witness::<T::BellmanEngine>(&i, &h)
                    .into_iter()
                    .map(|x| T::from_bellman(x))
                    .collect()
            }
        };

        assert_eq!(res.len(), expected_output_count);

        Ok(res)
    }
}

impl<T: Field> LinComb<T> {
    fn evaluate(&self, witness: &BTreeMap<FlatVariable, T>) -> Result<T, ()> {
        self.0
            .iter()
            .map(|(var, mult)| witness.get(var).map(|v| v.clone() * mult).ok_or(())) // get each term
            .collect::<Result<Vec<_>, _>>() // fail if any term isn't found
            .map(|v| v.iter().fold(T::from(0), |acc, t| acc + t)) // return the sum
    }

    fn is_assignee<U>(&self, witness: &BTreeMap<FlatVariable, U>) -> bool {
        self.0.iter().count() == 1
            && self.0.iter().next().unwrap().1 == T::from(1)
            && !witness.contains_key(&self.0.iter().next().unwrap().0)
    }
}

impl<T: Field> QuadComb<T> {
    pub fn evaluate(&self, witness: &BTreeMap<FlatVariable, T>) -> Result<T, ()> {
        let left = self.left.evaluate(&witness)?;
        let right = self.right.evaluate(&witness)?;
        Ok(left * right)
    }
}

#[derive(PartialEq, Serialize, Deserialize, Clone)]
pub enum Error {
    UnsatisfiedConstraint { left: String, right: String },
    Solver,
    WrongInputCount { expected: usize, received: usize },
}

impl fmt::Display for Error {
    fn fmt(&self, f: &mut fmt::Formatter) -> fmt::Result {
        match *self {
            Error::UnsatisfiedConstraint {
                ref left,
                ref right,
            } => write!(f, "Expected {} to equal {}", left, right),
            Error::Solver => write!(f, ""),
            Error::WrongInputCount { expected, received } => write!(
                f,
                "Program takes {} input{} but was passed {} value{}",
                expected,
                if expected == 1 { "" } else { "s" },
                received,
                if received == 1 { "" } else { "s" }
            ),
        }
    }
}

impl fmt::Debug for Error {
    fn fmt(&self, f: &mut fmt::Formatter) -> fmt::Result {
        write!(f, "{}", self)
    }
}

#[cfg(test)]
mod tests {
    use super::*;
    use zokrates_field::field::FieldPrime;

    mod eq_condition {

        // Wanted: (Y = (X != 0) ? 1 : 0)
        // # Y = if X == 0 then 0 else 1 fi
        // # M = if X == 0 then 1 else 1/X fi

        use super::*;

        #[test]
        fn execute() {
            let cond_eq = Solver::ConditionEq;
            let inputs = vec![0];
            let interpreter = Interpreter::default();
            let r = interpreter
                .execute_solver(
                    &cond_eq,
                    &inputs.iter().map(|&i| FieldPrime::from(i)).collect(),
                )
                .unwrap();
            let res: Vec<FieldPrime> = vec![0, 1].iter().map(|&i| FieldPrime::from(i)).collect();
            assert_eq!(r, &res[..]);
        }

        #[test]
        fn execute_non_eq() {
            let cond_eq = Solver::ConditionEq;
            let inputs = vec![1];
            let interpreter = Interpreter::default();
            let r = interpreter
                .execute_solver(
                    &cond_eq,
                    &inputs.iter().map(|&i| FieldPrime::from(i)).collect(),
                )
                .unwrap();
            let res: Vec<FieldPrime> = vec![1, 1].iter().map(|&i| FieldPrime::from(i)).collect();
            assert_eq!(r, &res[..]);
        }
    }

    #[test]
    fn bits_of_one() {
        let inputs = vec![FieldPrime::from(1)];
        let interpreter = Interpreter::default();
        let res = interpreter.execute_solver(&Solver::Bits, &inputs).unwrap();
        assert_eq!(res[253], FieldPrime::from(1));
        for i in 0..253 {
            assert_eq!(res[i], FieldPrime::from(0));
        }
    }

    #[test]
    fn bits_of_42() {
        let inputs = vec![FieldPrime::from(42)];
        let interpreter = Interpreter::default();
        let res = interpreter.execute_solver(&Solver::Bits, &inputs).unwrap();
        assert_eq!(res[253], FieldPrime::from(0));
        assert_eq!(res[252], FieldPrime::from(1));
        assert_eq!(res[251], FieldPrime::from(0));
        assert_eq!(res[250], FieldPrime::from(1));
        assert_eq!(res[249], FieldPrime::from(0));
        assert_eq!(res[248], FieldPrime::from(1));
        assert_eq!(res[247], FieldPrime::from(0));
    }
}<|MERGE_RESOLUTION|>--- conflicted
+++ resolved
@@ -4,12 +4,8 @@
 use solvers::Solver;
 use std::collections::BTreeMap;
 use std::fmt;
-<<<<<<< HEAD
+use zokrates_embed::generate_sha256_round_witness;
 use zokrates_field::Field;
-=======
-use zokrates_embed::generate_sha256_round_witness;
-use zokrates_field::field::Field;
->>>>>>> 5158646d
 
 pub type ExecutionResult<T> = Result<Witness<T>, Error>;
 
@@ -67,7 +63,9 @@
                 },
                 Statement::Directive(ref d) => {
                     match (&d.solver, &d.inputs, self.should_try_out_of_range) {
-                        (Solver::Bits, inputs, true) if inputs[0].0.len() > 1 => {
+                        (Solver::Bits(bitwidth), inputs, true)
+                            if inputs[0].0.len() > 1 && *bitwidth == T::get_required_bits() =>
+                        {
                             Self::try_solve_out_of_range(&d, &mut witness)
                         }
                         _ => {
@@ -109,7 +107,7 @@
 
         let mut num = input.clone();
         let mut res = vec![];
-        let bits = 254;
+        let bits = T::get_required_bits();
         for i in (0..bits).rev() {
             if T::from(2).to_biguint().pow(i as usize) <= num {
                 num = num - T::from(2).to_biguint().pow(i as usize);
@@ -145,29 +143,19 @@
                 true => vec![T::zero(), T::one()],
                 false => vec![T::one(), T::one() / inputs[0].clone()],
             },
-            Solver::Bits => {
-                use num::traits::Pow;
-
-                let input = if self.should_try_out_of_range
-                    && inputs[0].to_biguint() + (T::max_value() + T::from(1)).to_biguint()
-                        < T::from(2).to_biguint().pow(T::get_required_bits())
-                {
-                    inputs[0].to_biguint() + (T::max_value() + T::from(1)).to_biguint()
-                } else {
-                    inputs[0].to_biguint()
-                };
-                let mut num = input.clone();
+            Solver::Bits(bit_width) => {
+                let mut num = inputs[0].clone();
                 let mut res = vec![];
-                let bits = 254;
-                for i in (0..bits).rev() {
-                    if T::from(2).to_biguint().pow(i as usize) <= num {
-                        num = num - T::from(2).to_biguint().pow(i as usize);
+
+                for i in (0..*bit_width).rev() {
+                    if T::from(2).pow(i) <= num {
+                        num = num - T::from(2).pow(i);
                         res.push(T::one());
                     } else {
                         res.push(T::zero());
                     }
                 }
-                assert_eq!(num, T::zero().to_biguint());
+                assert_eq!(num, T::zero());
                 res
             }
             Solver::Div => vec![inputs[0].clone() / inputs[1].clone()],
@@ -250,7 +238,7 @@
 #[cfg(test)]
 mod tests {
     use super::*;
-    use zokrates_field::field::FieldPrime;
+    use zokrates_field::Bn128Field;
 
     mod eq_condition {
 
@@ -268,10 +256,10 @@
             let r = interpreter
                 .execute_solver(
                     &cond_eq,
-                    &inputs.iter().map(|&i| FieldPrime::from(i)).collect(),
+                    &inputs.iter().map(|&i| Bn128Field::from(i)).collect(),
                 )
                 .unwrap();
-            let res: Vec<FieldPrime> = vec![0, 1].iter().map(|&i| FieldPrime::from(i)).collect();
+            let res: Vec<Bn128Field> = vec![0, 1].iter().map(|&i| Bn128Field::from(i)).collect();
             assert_eq!(r, &res[..]);
         }
 
@@ -283,36 +271,40 @@
             let r = interpreter
                 .execute_solver(
                     &cond_eq,
-                    &inputs.iter().map(|&i| FieldPrime::from(i)).collect(),
+                    &inputs.iter().map(|&i| Bn128Field::from(i)).collect(),
                 )
                 .unwrap();
-            let res: Vec<FieldPrime> = vec![1, 1].iter().map(|&i| FieldPrime::from(i)).collect();
+            let res: Vec<Bn128Field> = vec![1, 1].iter().map(|&i| Bn128Field::from(i)).collect();
             assert_eq!(r, &res[..]);
         }
     }
 
     #[test]
     fn bits_of_one() {
-        let inputs = vec![FieldPrime::from(1)];
+        let inputs = vec![Bn128Field::from(1)];
         let interpreter = Interpreter::default();
-        let res = interpreter.execute_solver(&Solver::Bits, &inputs).unwrap();
-        assert_eq!(res[253], FieldPrime::from(1));
+        let res = interpreter
+            .execute_solver(&Solver::Bits(Bn128Field::get_required_bits()), &inputs)
+            .unwrap();
+        assert_eq!(res[253], Bn128Field::from(1));
         for i in 0..253 {
-            assert_eq!(res[i], FieldPrime::from(0));
+            assert_eq!(res[i], Bn128Field::from(0));
         }
     }
 
     #[test]
     fn bits_of_42() {
-        let inputs = vec![FieldPrime::from(42)];
+        let inputs = vec![Bn128Field::from(42)];
         let interpreter = Interpreter::default();
-        let res = interpreter.execute_solver(&Solver::Bits, &inputs).unwrap();
-        assert_eq!(res[253], FieldPrime::from(0));
-        assert_eq!(res[252], FieldPrime::from(1));
-        assert_eq!(res[251], FieldPrime::from(0));
-        assert_eq!(res[250], FieldPrime::from(1));
-        assert_eq!(res[249], FieldPrime::from(0));
-        assert_eq!(res[248], FieldPrime::from(1));
-        assert_eq!(res[247], FieldPrime::from(0));
+        let res = interpreter
+            .execute_solver(&Solver::Bits(Bn128Field::get_required_bits()), &inputs)
+            .unwrap();
+        assert_eq!(res[253], Bn128Field::from(0));
+        assert_eq!(res[252], Bn128Field::from(1));
+        assert_eq!(res[251], Bn128Field::from(0));
+        assert_eq!(res[250], Bn128Field::from(1));
+        assert_eq!(res[249], Bn128Field::from(0));
+        assert_eq!(res[248], Bn128Field::from(1));
+        assert_eq!(res[247], Bn128Field::from(0));
     }
 }