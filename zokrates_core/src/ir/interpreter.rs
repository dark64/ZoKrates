--- conflicted
+++ resolved
@@ -169,35 +169,6 @@
                 let y = inputs[1].clone();
 
                 vec![x.clone() + y.clone() - x * y]
-<<<<<<< HEAD
-            }
-            // res = b * c - (2b * c - b - c) * (a)
-            Solver::ShaAndXorAndXorAnd => {
-                let a = inputs[0].clone();
-                let b = inputs[1].clone();
-                let c = inputs[2].clone();
-                vec![b.clone() * c.clone() - (T::from(2) * b.clone() * c.clone() - b - c) * a]
-            }
-            // res = a(b - c) + c
-            Solver::ShaCh => {
-                let a = inputs[0].clone();
-                let b = inputs[1].clone();
-                let c = inputs[2].clone();
-                vec![a * (b - c.clone()) + c]
-            }
-            Solver::Div => vec![inputs[0].clone() / inputs[1].clone()],
-            Solver::Sha256Round => {
-                let i = &inputs[0..512];
-                let h = &inputs[512..];
-                let i: Vec<_> = i.iter().map(|x| x.clone().into_bellman()).collect();
-                let h: Vec<_> = h.iter().map(|x| x.clone().into_bellman()).collect();
-                assert!(h.len() == 256);
-                generate_sha256_round_witness::<T::BellmanEngine>(&i, &h)
-                    .into_iter()
-                    .map(|x| T::from_bellman(x))
-                    .collect()
-=======
->>>>>>> 28ae9992
             }
             // res = b * c - (2b * c - b - c) * (a)
             Solver::ShaAndXorAndXorAnd => {
