--- conflicted
+++ resolved
@@ -32,11 +32,7 @@
 /// A collection of `Module`s
 pub type Modules<'ast, T> = HashMap<ModuleId, Module<'ast, T>>;
 
-<<<<<<< HEAD
-/// A collection of `SymbolDeclaration`. Duplicates are allowed here as they are fine syntatically.
-=======
 /// A collection of `SymbolDeclaration`. Duplicates are allowed here as they are fine syntactically.
->>>>>>> f7602b92
 pub type Declarations<'ast, T> = Vec<SymbolDeclarationNode<'ast, T>>;
 
 /// A `Program` is a collection of `Module`s and an id of the main `Module`
