--- conflicted
+++ resolved
@@ -347,7 +347,7 @@
 #[cfg(test)]
 mod tests {
     use crate::flat_absy::FlatVariable;
-    use crate::ir::{Function, Prog, Statement};
+    use crate::ir::{Function, Interpreter, Prog, Statement};
 
     use super::*;
     use zokrates_field::Bn128Field;
@@ -368,48 +368,16 @@
         };
 
         let keypair = G16::setup(program.clone());
-        let witness = program
-            .clone()
-            .execute(&vec![Bn128Field::from(42)])
+
+        let interpreter = Interpreter::default();
+
+        let witness = interpreter
+            .execute(&program, &vec![Bn128Field::from(42)])
             .unwrap();
 
-<<<<<<< HEAD
-        let proof = G16::generate_proof(program.clone(), witness, keypair.pk);
+        let proof = G16::generate_proof(program, witness, keypair.pk);
         let ans = <G16 as ProofSystem<Bn128Field>>::verify(keypair.vk, proof);
 
         assert!(ans);
-=======
-            #[test]
-            fn serialize() {
-                let program: Prog<FieldPrime> = Prog {
-                    main: Function {
-                        id: String::from("main"),
-                        arguments: vec![FlatVariable::new(0)],
-                        returns: vec![FlatVariable::public(0)],
-                        statements: vec![Statement::Constraint(
-                            FlatVariable::new(0).into(),
-                            FlatVariable::public(0).into(),
-                        )],
-                    },
-                    private: vec![false],
-                };
-
-                let interpreter = Interpreter::default();
-
-                let witness = interpreter
-                    .execute(&program, &vec![FieldPrime::from(42)])
-                    .unwrap();
-                let computation = Computation::with_witness(program, witness);
-
-                let public_inputs_values = computation.public_inputs_values();
-
-                let params = computation.clone().setup();
-                let proof = computation.prove(&params);
-
-                let serialized_proof = serialize_proof(&proof, &public_inputs_values);
-                serde_json::from_str::<G16Proof>(&serialized_proof).unwrap();
-            }
-        }
->>>>>>> 5158646d
     }
 }