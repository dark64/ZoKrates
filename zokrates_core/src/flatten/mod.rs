//! Module containing the `Flattener` to process a program that it is R1CS-able.
//!
//! @file flatten.rs
//! @author Dennis Kuhnert <dennis.kuhnert@campus.tu-berlin.de>
//! @author Jacob Eberhardt <jacob.eberhardt@tu-berlin.de>
//! @date 2017

use bimap::BiMap;
use flat_absy::*;
use helpers::{DirectiveStatement, Helper, RustHelper};
use std::collections::HashMap;
use typed_absy::*;
use types::conversions::cast;
use types::Signature;
use types::Type;
use zokrates_field::field::Field;

/// Flattener, computes flattened program.
#[derive(Debug)]
pub struct Flattener {
    /// Index of the next introduced variable while processing the program.
    next_var_idx: usize,
    ///
    bijection: BiMap<String, FlatVariable>,
}
impl Flattener {
    pub fn flatten<T: Field>(p: TypedProg<T>) -> FlatProg<T> {
        Flattener::new().flatten_program(p)
    }

    /// Returns a `Flattener` with fresh a fresh [substitution] and [variables].
    ///
    /// # Arguments
    ///
    /// * `bits` - Number of bits needed to represent the maximum value.

    fn new() -> Flattener {
        Flattener {
            next_var_idx: 0,
            bijection: BiMap::new(),
        }
    }

    /// Loads the code library
    fn load_corelib<T: Field>(&mut self, functions_flattened: &mut Vec<FlatFunction<T>>) -> () {
        // Load type casting functions
        functions_flattened.push(cast(&Type::Boolean, &Type::FieldElement));

        // Load IfElse helper
        let ie = TypedFunction {
            id: "_if_else_field".to_string(),
            arguments: vec![
                Parameter {
                    id: Variable {
                        id: "condition".to_string(),
                        _type: Type::Boolean,
                    },
                    private: true,
                },
                Parameter {
                    id: Variable {
                        id: "consequence".to_string(),
                        _type: Type::FieldElement,
                    },
                    private: true,
                },
                Parameter {
                    id: Variable {
                        id: "alternative".to_string(),
                        _type: Type::FieldElement,
                    },
                    private: true,
                },
            ],
            statements: vec![
                TypedStatement::Definition(
                    TypedAssignee::Identifier(Variable::field_element("condition_as_field")),
                    FieldElementExpression::FunctionCall(
                        "_bool_to_field".to_string(),
                        vec![BooleanExpression::Identifier("condition".to_string()).into()],
                    )
                    .into(),
                ),
                TypedStatement::Return(vec![FieldElementExpression::Add(
                    box FieldElementExpression::Mult(
                        box FieldElementExpression::Identifier("condition_as_field".to_string()),
                        box FieldElementExpression::Identifier("consequence".to_string()),
                    ),
                    box FieldElementExpression::Mult(
                        box FieldElementExpression::Sub(
                            box FieldElementExpression::Number(T::one()),
                            box FieldElementExpression::Identifier(
                                "condition_as_field".to_string(),
                            ),
                        ),
                        box FieldElementExpression::Identifier("alternative".to_string()),
                    ),
                )
                .into()]),
            ],
            signature: Signature::new()
                .inputs(vec![Type::Boolean, Type::FieldElement, Type::FieldElement])
                .outputs(vec![Type::FieldElement]),
        };

        let ief = self.flatten_function(functions_flattened, ie);
        functions_flattened.push(ief);
    }

    /// Flattens a boolean expression
    ///
    /// # Arguments
    ///
    /// * `statements_flattened` - Vector where new flattened statements can be added.
    /// * `condition` - `Condition` that will be flattened.
    ///
    /// # Postconditions
    ///
    /// * `flatten_boolean_expressions` always returns a linear expression,
    /// * in order to preserve composability.
    fn flatten_boolean_expression<T: Field>(
        &mut self,
        functions_flattened: &Vec<FlatFunction<T>>,
        statements_flattened: &mut Vec<FlatStatement<T>>,
        expression: BooleanExpression<T>,
    ) -> FlatExpression<T> {
        // those will be booleans in the future
        match expression {
            BooleanExpression::Identifier(x) => {
                FlatExpression::Identifier(self.bijection.get_by_left(&x).unwrap().clone())
            }
            BooleanExpression::Lt(box lhs, box rhs) => {
                // Get the bitwidth to know the size of the binary decompsitions for this Field
                let bitwidth = T::get_required_bits();

                // We know from semantic checking that lhs and rhs have the same type
                // What the expression will flatten to depends on that type

                let lhs_flattened =
                    self.flatten_field_expression(functions_flattened, statements_flattened, lhs);
                let rhs_flattened =
                    self.flatten_field_expression(functions_flattened, statements_flattened, rhs);

                // lhs
                let lhs_id = self.use_sym();
                statements_flattened.push(FlatStatement::Definition(lhs_id, lhs_flattened));

                // check that lhs and rhs are within the right range, ie, their last two bits are zero

                // lhs
                {
                    // define variables for the bits
                    let lhs_bits: Vec<FlatVariable> =
                        (0..bitwidth).map(|_| self.use_sym()).collect();

                    // add a directive to get the bits
                    statements_flattened.push(FlatStatement::Directive(DirectiveStatement::new(
                        lhs_bits.clone(),
                        Helper::bits(),
                        vec![lhs_id],
                    )));

                    // bitness checks
                    for i in 0..bitwidth - 2 {
                        statements_flattened.push(FlatStatement::Condition(
                            FlatExpression::Identifier(lhs_bits[i + 2]),
                            FlatExpression::Mult(
                                box FlatExpression::Identifier(lhs_bits[i + 2]),
                                box FlatExpression::Identifier(lhs_bits[i + 2]),
                            ),
                        ));
                    }

                    // bit decomposition check
                    let mut lhs_sum = FlatExpression::Number(T::from(0));

                    for i in 0..bitwidth - 2 {
                        lhs_sum = FlatExpression::Add(
                            box lhs_sum,
                            box FlatExpression::Mult(
                                box FlatExpression::Identifier(lhs_bits[i + 2]),
                                box FlatExpression::Number(T::from(2).pow(bitwidth - 2 - i - 1)),
                            ),
                        );
                    }

                    statements_flattened.push(FlatStatement::Condition(
                        FlatExpression::Identifier(lhs_id),
                        lhs_sum,
                    ));
                }

                // rhs
                let rhs_id = self.use_sym();
                statements_flattened.push(FlatStatement::Definition(rhs_id, rhs_flattened));

                // rhs
                {
                    // define variables for the bits
                    let rhs_bits: Vec<FlatVariable> =
                        (0..bitwidth).map(|_| self.use_sym()).collect();

                    // add a directive to get the bits
                    statements_flattened.push(FlatStatement::Directive(DirectiveStatement::new(
                        rhs_bits.clone(),
                        Helper::bits(),
                        vec![rhs_id],
                    )));

                    // bitness checks
                    for i in 0..bitwidth - 2 {
                        statements_flattened.push(FlatStatement::Condition(
                            FlatExpression::Identifier(rhs_bits[i + 2]),
                            FlatExpression::Mult(
                                box FlatExpression::Identifier(rhs_bits[i + 2]),
                                box FlatExpression::Identifier(rhs_bits[i + 2]),
                            ),
                        ));
                    }

                    // bit decomposition check
                    let mut rhs_sum = FlatExpression::Number(T::from(0));

                    for i in 0..bitwidth - 2 {
                        rhs_sum = FlatExpression::Add(
                            box rhs_sum,
                            box FlatExpression::Mult(
                                box FlatExpression::Identifier(rhs_bits[i + 2]),
                                box FlatExpression::Number(T::from(2).pow(bitwidth - 2 - i - 1)),
                            ),
                        );
                    }

                    statements_flattened.push(FlatStatement::Condition(
                        FlatExpression::Identifier(rhs_id),
                        rhs_sum,
                    ));
                }

                // sym := (lhs * 2) - (rhs * 2)
                let subtraction_result = FlatExpression::Sub(
                    box FlatExpression::Mult(
                        box FlatExpression::Number(T::from(2)),
                        box FlatExpression::Identifier(lhs_id),
                    ),
                    box FlatExpression::Mult(
                        box FlatExpression::Number(T::from(2)),
                        box FlatExpression::Identifier(rhs_id),
                    ),
                );

                // define variables for the bits
                let sub_bits: Vec<FlatVariable> = (0..bitwidth).map(|_| self.use_sym()).collect();

                // add a directive to get the bits
                statements_flattened.push(FlatStatement::Directive(DirectiveStatement::new(
                    sub_bits.clone(),
                    Helper::bits(),
                    vec![subtraction_result.clone()],
                )));

                // bitness checks
                for i in 0..bitwidth {
                    statements_flattened.push(FlatStatement::Condition(
                        FlatExpression::Identifier(sub_bits[i]),
                        FlatExpression::Mult(
                            box FlatExpression::Identifier(sub_bits[i]),
                            box FlatExpression::Identifier(sub_bits[i]),
                        ),
                    ));
                }

                // sum(sym_b{i} * 2**i)
                let mut expr = FlatExpression::Number(T::from(0));

                for i in 0..bitwidth {
                    expr = FlatExpression::Add(
                        box expr,
                        box FlatExpression::Mult(
                            box FlatExpression::Identifier(sub_bits[i]),
                            box FlatExpression::Number(T::from(2).pow(bitwidth - i - 1)),
                        ),
                    );
                }

                statements_flattened.push(FlatStatement::Condition(subtraction_result, expr));

                FlatExpression::Identifier(sub_bits[0])
            }
            BooleanExpression::Eq(box lhs, box rhs) => {
                // We know from semantic checking that lhs and rhs have the same type
                // What the expression will flatten to depends on that type

                // Wanted: (Y = (X != 0) ? 1 : 0)
                // X = a - b
                // # Y = if X == 0 then 0 else 1 fi
                // # M = if X == 0 then 1 else 1/X fi
                // Y == X * M
                // 0 == (1-Y) * X

                let name_y = self.use_sym();
                let name_m = self.use_sym();

                let x = self.flatten_field_expression(
                    functions_flattened,
                    statements_flattened,
                    FieldElementExpression::Sub(box lhs, box rhs),
                );

                statements_flattened.push(FlatStatement::Directive(DirectiveStatement::new(
                    vec![name_y, name_m],
                    Helper::Rust(RustHelper::ConditionEq),
                    vec![x.clone()],
                )));
                statements_flattened.push(FlatStatement::Condition(
                    FlatExpression::Identifier(name_y),
                    FlatExpression::Mult(box x.clone(), box FlatExpression::Identifier(name_m)),
                ));

                let res = FlatExpression::Sub(
                    box FlatExpression::Number(T::one()),
                    box FlatExpression::Identifier(name_y),
                );

                statements_flattened.push(FlatStatement::Condition(
                    FlatExpression::Number(T::zero()),
                    FlatExpression::Mult(box res.clone(), box x),
                ));

                res
            }
            BooleanExpression::Le(box lhs, box rhs) => {
                let lt = self.flatten_boolean_expression(
                    functions_flattened,
                    statements_flattened,
                    BooleanExpression::Lt(box lhs.clone(), box rhs.clone()),
                );
                let eq = self.flatten_boolean_expression(
                    functions_flattened,
                    statements_flattened,
                    BooleanExpression::Eq(box lhs.clone(), box rhs.clone()),
                );
                FlatExpression::Add(box eq, box lt)
            }
            BooleanExpression::Gt(lhs, rhs) => self.flatten_boolean_expression(
                functions_flattened,
                statements_flattened,
                BooleanExpression::Lt(rhs, lhs),
            ),
            BooleanExpression::Ge(lhs, rhs) => self.flatten_boolean_expression(
                functions_flattened,
                statements_flattened,
                BooleanExpression::Le(rhs, lhs),
            ),
            BooleanExpression::Or(box lhs, box rhs) => {
                let x = box self.flatten_boolean_expression(
                    functions_flattened,
                    statements_flattened,
                    lhs,
                );
                let y = box self.flatten_boolean_expression(
                    functions_flattened,
                    statements_flattened,
                    rhs,
                );
                assert!(x.is_linear() && y.is_linear());
                let name_x_and_y = self.use_sym();
                statements_flattened.push(FlatStatement::Definition(
                    name_x_and_y,
                    FlatExpression::Mult(x.clone(), y.clone()),
                ));
                FlatExpression::Sub(
                    box FlatExpression::Add(x, y),
                    box FlatExpression::Identifier(name_x_and_y),
                )
            }
            BooleanExpression::And(box lhs, box rhs) => {
                let x =
                    self.flatten_boolean_expression(functions_flattened, statements_flattened, lhs);
                let y =
                    self.flatten_boolean_expression(functions_flattened, statements_flattened, rhs);

                let name_x_and_y = self.use_sym();
                assert!(x.is_linear() && y.is_linear());
                statements_flattened.push(FlatStatement::Definition(
                    name_x_and_y,
                    FlatExpression::Mult(box x, box y),
                ));

                FlatExpression::Identifier(name_x_and_y)
            }
            BooleanExpression::Not(box exp) => {
                let x =
                    self.flatten_boolean_expression(functions_flattened, statements_flattened, exp);
                FlatExpression::Sub(box FlatExpression::Number(T::one()), box x)
            }
            BooleanExpression::Value(b) => FlatExpression::Number(match b {
                true => T::from(1),
                false => T::from(0),
            }),
        }
    }

    fn flatten_function_call<T: Field>(
        &mut self,
        functions_flattened: &Vec<FlatFunction<T>>,
        statements_flattened: &mut Vec<FlatStatement<T>>,
        id: &String,
        return_types: Vec<Type>,
        param_expressions: &Vec<TypedExpression<T>>,
    ) -> FlatExpressionList<T> {
        let passed_signature = Signature::new()
            .inputs(param_expressions.iter().map(|e| e.get_type()).collect())
            .outputs(return_types);

        let funct = self
            .get_function(passed_signature, &functions_flattened, id)
            .clone();

        let mut replacement_map = HashMap::new();

        // Handle complex parameters and assign values:
        // Rename Parameters, assign them to values in call. Resolve complex expressions with definitions
        let params_flattened = param_expressions
            .into_iter()
            .map(|param_expr| {
                self.flatten_expression(
                    functions_flattened,
                    arguments_flattened,
                    statements_flattened,
                    param_expr.clone(),
                )
            })
            .into_iter()
            .flat_map(|x| x)
            .collect::<Vec<_>>();

        for (concrete_argument, formal_argument) in
            params_flattened.into_iter().zip(funct.arguments)
        {
            let new_var = self.use_sym();
            statements_flattened.push(FlatStatement::Definition(new_var, concrete_argument));
            replacement_map.insert(formal_argument.id, new_var);
        }

<<<<<<< HEAD
        // Ensure Renaming and correct returns:
        // add all flattened statements, adapt return statement

        let (return_statements, statements): (Vec<_>, Vec<_>) =
            funct.statements.into_iter().partition(|s| match s {
                FlatStatement::Return(..) => true,
                _ => false,
            });

        let statements: Vec<_> = statements
            .into_iter()
            .map(|stat| match stat {
                // set return statements right sidreturne as expression result
                FlatStatement::Return(..) => unreachable!(),
                FlatStatement::Definition(var, rhs) => {
                    let new_var = self.issue_new_variable();
                    replacement_map.insert(var, new_var);
                    let new_rhs = rhs.apply_substitution(&replacement_map);
                    FlatStatement::Definition(new_var, new_rhs)
                }
                FlatStatement::Condition(lhs, rhs) => {
                    let new_lhs = lhs.apply_substitution(&replacement_map);
                    let new_rhs = rhs.apply_substitution(&replacement_map);
                    FlatStatement::Condition(new_lhs, new_rhs)
                }
                FlatStatement::Directive(d) => {
                    let new_outputs = d
                        .outputs
                        .into_iter()
                        .map(|o| {
                            let new_o = self.issue_new_variable();
                            replacement_map.insert(o, new_o);
                            new_o
                        })
                        .collect();
                    let new_inputs = d
                        .inputs
                        .into_iter()
                        .map(|i| i.apply_substitution(&replacement_map))
                        .collect();
                    FlatStatement::Directive(DirectiveStatement {
                        outputs: new_outputs,
                        helper: d.helper,
                        inputs: new_inputs,
=======
                // Handle complex parameters and assign values:
                // Rename Parameters, assign them to values in call. Resolve complex expressions with definitions
                let params_flattened = param_expressions
                    .clone()
                    .into_iter()
                    .map(|param_expr| {
                        self.flatten_expression(
                            functions_flattened,
                            statements_flattened,
                            param_expr,
                        )
>>>>>>> f54a342a
                    })
                }
            })
            .collect();

        statements_flattened.extend(statements);

        match return_statements[0].clone() {
            FlatStatement::Return(list) => FlatExpressionList {
                expressions: list
                    .expressions
                    .into_iter()
                    .map(|x| x.apply_substitution(&replacement_map))
                    .collect(),
            },
            _ => unreachable!(),
        }
    }

    fn flatten_expression<T: Field>(
        &mut self,
        functions_flattened: &Vec<FlatFunction<T>>,
        statements_flattened: &mut Vec<FlatStatement<T>>,
        expr: TypedExpression<T>,
    ) -> Vec<FlatExpression<T>> {
        match expr {
            TypedExpression::FieldElement(e) => {
                vec![self.flatten_field_expression(functions_flattened, statements_flattened, e)]
            }
            TypedExpression::Boolean(e) => {
                vec![self.flatten_boolean_expression(functions_flattened, statements_flattened, e)]
            }
            TypedExpression::FieldElementArray(e) => {
                self.flatten_field_array_expression(functions_flattened, statements_flattened, e)
            }
        }
    }

    fn flatten_field_expression<T: Field>(
        &mut self,
        functions_flattened: &Vec<FlatFunction<T>>,
        statements_flattened: &mut Vec<FlatStatement<T>>,
        expr: FieldElementExpression<T>,
    ) -> FlatExpression<T> {
        match expr {
            FieldElementExpression::Number(x) => FlatExpression::Number(x), // force to be a field element
            FieldElementExpression::Identifier(x) => {
                FlatExpression::Identifier(self.bijection.get_by_left(&x).unwrap().clone())
            }
            FieldElementExpression::Add(box left, box right) => {
                let left_flattened =
                    self.flatten_field_expression(functions_flattened, statements_flattened, left);
                let right_flattened =
                    self.flatten_field_expression(functions_flattened, statements_flattened, right);
                let new_left = if left_flattened.is_linear() {
                    left_flattened
                } else {
                    let id = self.use_sym();
                    statements_flattened.push(FlatStatement::Definition(id, left_flattened));
                    FlatExpression::Identifier(id)
                };
                let new_right = if right_flattened.is_linear() {
                    right_flattened
                } else {
                    let id = self.use_sym();
                    statements_flattened.push(FlatStatement::Definition(id, right_flattened));
                    FlatExpression::Identifier(id)
                };
                FlatExpression::Add(box new_left, box new_right)
            }
            FieldElementExpression::Sub(box left, box right) => {
                let left_flattened =
                    self.flatten_field_expression(functions_flattened, statements_flattened, left);
                let right_flattened =
                    self.flatten_field_expression(functions_flattened, statements_flattened, right);

                let new_left = if left_flattened.is_linear() {
                    left_flattened
                } else {
                    let id = self.use_sym();
                    statements_flattened.push(FlatStatement::Definition(id, left_flattened));
                    FlatExpression::Identifier(id)
                };
                let new_right = if right_flattened.is_linear() {
                    right_flattened
                } else {
                    let id = self.use_sym();
                    statements_flattened.push(FlatStatement::Definition(id, right_flattened));
                    FlatExpression::Identifier(id)
                };

                FlatExpression::Sub(box new_left, box new_right)
            }
            FieldElementExpression::Mult(box left, box right) => {
                let left_flattened =
                    self.flatten_field_expression(functions_flattened, statements_flattened, left);
                let right_flattened =
                    self.flatten_field_expression(functions_flattened, statements_flattened, right);
                let new_left = if left_flattened.is_linear() {
                    left_flattened
                } else {
                    let id = self.use_sym();
                    statements_flattened.push(FlatStatement::Definition(id, left_flattened));
                    FlatExpression::Identifier(id)
                };
                let new_right = if right_flattened.is_linear() {
                    right_flattened
                } else {
                    let id = self.use_sym();
                    statements_flattened.push(FlatStatement::Definition(id, right_flattened));
                    FlatExpression::Identifier(id)
                };
                FlatExpression::Mult(box new_left, box new_right)
            }
            FieldElementExpression::Div(box left, box right) => {
                let left_flattened =
                    self.flatten_field_expression(functions_flattened, statements_flattened, left);
                let right_flattened =
                    self.flatten_field_expression(functions_flattened, statements_flattened, right);
                let new_left: FlatExpression<T> = {
                    let id = self.use_sym();
                    statements_flattened.push(FlatStatement::Definition(id, left_flattened));
                    id.into()
                };
                let new_right: FlatExpression<T> = {
                    let id = self.use_sym();
                    statements_flattened.push(FlatStatement::Definition(id, right_flattened));
                    id.into()
                };

                let invb = self.use_sym();
                let inverse = self.use_sym();

                // # invb = 1/b
                statements_flattened.push(FlatStatement::Directive(DirectiveStatement::new(
                    vec![invb],
                    Helper::Rust(RustHelper::Div),
                    vec![FlatExpression::Number(T::one()), new_right.clone()],
                )));

                // assert(invb * b == 1)
                statements_flattened.push(FlatStatement::Condition(
                    FlatExpression::Number(T::one()),
                    FlatExpression::Mult(box invb.into(), box new_right.clone().into()),
                ));

                // # c = a/b
                statements_flattened.push(FlatStatement::Directive(DirectiveStatement::new(
                    vec![inverse],
                    Helper::Rust(RustHelper::Div),
                    vec![new_left.clone(), new_right.clone()],
                )));

                // assert(c * b == a)
                statements_flattened.push(FlatStatement::Condition(
                    new_left.into(),
                    FlatExpression::Mult(box new_right, box inverse.into()),
                ));

                inverse.into()
            }
            FieldElementExpression::Pow(box base, box exponent) => {
                match exponent {
                    FieldElementExpression::Number(ref e) => {
                        // flatten the base expression
                        let base_flattened = self.flatten_field_expression(
                            functions_flattened,
                            statements_flattened,
                            base.clone(),
                        );

                        // we require from the base to be linear
                        // TODO change that
                        assert!(base_flattened.is_linear());

                        match e {
                            e if *e == T::zero() => FlatExpression::Number(T::one()),
                            // flatten(base ** 1) == flatten(base)
                            e if *e == T::one() => base_flattened,
                            // flatten(base ** 2) == flatten(base) * flatten(base)
                            // in this case, no need to define an intermediate variable
                            // as if a is linear, a ** 2 quadratic
                            e if *e == T::from(2) => {
                                FlatExpression::Mult(box base_flattened.clone(), box base_flattened)
                            }
                            // flatten(base ** n) = flatten(base) * flatten(base ** (n-1))
                            e => {
                                // flatten(base ** (n-1))
                                let tmp_expression = self.flatten_field_expression(
                                    functions_flattened,
                                    statements_flattened,
                                    FieldElementExpression::Pow(
                                        box base,
                                        box FieldElementExpression::Number(e.clone() - T::one()),
                                    ),
                                );

                                let id = self.use_sym();

                                statements_flattened
                                    .push(FlatStatement::Definition(id, tmp_expression));

                                FlatExpression::Mult(
                                    box FlatExpression::Identifier(id),
                                    box base_flattened,
                                )
                            }
                        }
                    }
                    _ => panic!("Expected number as pow exponent"),
                }
            }
            FieldElementExpression::IfElse(box condition, box consequent, box alternative) => self
                .flatten_function_call(
                    functions_flattened,
                    statements_flattened,
                    &"_if_else_field".to_string(),
                    vec![Type::FieldElement],
                    &vec![condition.into(), consequent.into(), alternative.into()],
                )
                .expressions[0]
                .clone(),
            FieldElementExpression::FunctionCall(ref id, ref param_expressions) => {
                let exprs_flattened = self.flatten_function_call(
                    functions_flattened,
                    statements_flattened,
                    id,
                    vec![Type::FieldElement],
                    param_expressions,
                );
                assert!(exprs_flattened.expressions.len() == 1); // outside of MultipleDefinition, FunctionCalls must return a single value
                exprs_flattened.expressions[0].clone()
            }
            FieldElementExpression::Select(box array, box index) => {
                match index {
                    FieldElementExpression::Number(n) => match array {
                        FieldElementArrayExpression::Identifier(size, id) => {
                            assert!(n < T::from(size));
                            FlatExpression::Identifier(
                                self.get_latest_var_substitution(&format!("{}_c{}", id, n))
                                    .clone(),
                            )
                        }
                        FieldElementArrayExpression::Value(size, expressions) => {
                            assert!(n < T::from(size));
                            self.flatten_field_expression(
                                functions_flattened,
                                statements_flattened,
                                expressions[n.to_dec_string().parse::<usize>().unwrap()].clone(),
                            )
                        }
                        FieldElementArrayExpression::FunctionCall(..) => {
                            unimplemented!("please use intermediate variables for now")
                        }
                        FieldElementArrayExpression::IfElse(
                            condition,
                            consequence,
                            alternative,
                        ) => {
                            // [if cond then [a, b] else [c, d]][1] == if cond then [a, b][1] else [c, d][1]
                            self.flatten_field_expression(
                                functions_flattened,
                                statements_flattened,
                                FieldElementExpression::IfElse(
                                    condition,
                                    box FieldElementExpression::Select(
                                        consequence,
                                        box FieldElementExpression::Number(n.clone()),
                                    ),
                                    box FieldElementExpression::Select(
                                        alternative,
                                        box FieldElementExpression::Number(n),
                                    ),
                                ),
                            )
                        }
                    },
                    e => {
                        let size = array.size();
                        // we have array[e] with e an arbitrary expression
                        // first we check that e is in 0..array.len(), so we check that sum(if e == i then 1 else 0) == 1
                        // here depending on the size, we could use a proper range check based on bits
                        let range_check = (0..size)
                            .map(|i| {
                                FieldElementExpression::IfElse(
                                    box BooleanExpression::Eq(
                                        box e.clone(),
                                        box FieldElementExpression::Number(T::from(i)),
                                    ),
                                    box FieldElementExpression::Number(T::from(1)),
                                    box FieldElementExpression::Number(T::from(0)),
                                )
                            })
                            .fold(FieldElementExpression::Number(T::from(0)), |acc, e| {
                                FieldElementExpression::Add(box acc, box e)
                            });

                        let range_check_statement = TypedStatement::Condition(
                            FieldElementExpression::Number(T::from(1)).into(),
                            range_check.into(),
                        );

                        self.flatten_statement(
                            functions_flattened,
                            statements_flattened,
                            range_check_statement,
                        );

                        // now we flatten to sum(if e == i then array[i] else 0)
                        let lookup = (0..size)
                            .map(|i| {
                                FieldElementExpression::IfElse(
                                    box BooleanExpression::Eq(
                                        box e.clone(),
                                        box FieldElementExpression::Number(T::from(i)),
                                    ),
                                    box match array.clone() {
                                        FieldElementArrayExpression::Identifier(_, id) => {
                                            FieldElementExpression::Identifier(format!(
                                                "{}_c{}",
                                                id, i
                                            ))
                                        }
                                        FieldElementArrayExpression::Value(size, expressions) => {
                                            assert_eq!(size, expressions.len());
                                            expressions[i].clone()
                                        }
                                        FieldElementArrayExpression::FunctionCall(..) => {
                                            unimplemented!(
                                                "please use intermediate variables for now"
                                            )
                                        }
                                        FieldElementArrayExpression::IfElse(
                                            condition,
                                            consequence,
                                            alternative,
                                        ) => FieldElementExpression::IfElse(
                                            condition,
                                            box FieldElementExpression::Select(
                                                consequence,
                                                box FieldElementExpression::Number(T::from(i)),
                                            ),
                                            box FieldElementExpression::Select(
                                                alternative,
                                                box FieldElementExpression::Number(T::from(i)),
                                            ),
                                        ),
                                    },
                                    box FieldElementExpression::Number(T::from(0)),
                                )
                            })
                            .fold(FieldElementExpression::Number(T::from(0)), |acc, e| {
                                FieldElementExpression::Add(box acc, box e)
                            });

                        self.flatten_field_expression(
                            functions_flattened,
                            statements_flattened,
                            lookup,
                        )
                    }
                }
            }
        }
    }

    fn flatten_field_array_expression<T: Field>(
        &mut self,
        functions_flattened: &Vec<FlatFunction<T>>,
        statements_flattened: &mut Vec<FlatStatement<T>>,
        expr: FieldElementArrayExpression<T>,
    ) -> Vec<FlatExpression<T>> {
        match expr {
            FieldElementArrayExpression::Identifier(size, x) => (0..size)
                .map(|index| {
                    FlatExpression::Identifier(
                        self.get_latest_var_substitution(&format!("{}_c{}", x, index))
                            .clone(),
                    )
                })
                .collect(),
            FieldElementArrayExpression::Value(size, values) => {
                assert_eq!(size, values.len());
                values
                    .into_iter()
                    .map(|v| {
                        self.flatten_field_expression(functions_flattened, statements_flattened, v)
                    })
                    .collect()
            }
            FieldElementArrayExpression::FunctionCall(size, ref id, ref param_expressions) => {
                let exprs_flattened = self.flatten_function_call(
                    functions_flattened,
                    statements_flattened,
                    id,
                    vec![Type::FieldElementArray(size)],
                    param_expressions,
                );
                assert!(exprs_flattened.expressions.len() == size); // outside of MultipleDefinition, FunctionCalls must return a single value
                exprs_flattened.expressions
            }
            FieldElementArrayExpression::IfElse(
                ref condition,
                ref consequence,
                ref alternative,
            ) => {
                let size = match consequence.get_type() {
                    Type::FieldElementArray(n) => n,
                    _ => unreachable!(),
                };
                (0..size)
                    .map(|i| {
                        self.flatten_field_expression(
                            functions_flattened,
                            statements_flattened,
                            FieldElementExpression::IfElse(
                                condition.clone(),
                                box FieldElementExpression::Select(
                                    consequence.clone(),
                                    box FieldElementExpression::Number(T::from(i)),
                                ),
                                box FieldElementExpression::Select(
                                    alternative.clone(),
                                    box FieldElementExpression::Number(T::from(i)),
                                ),
                            ),
                        )
                    })
                    .collect()
            }
        }
    }

    fn flatten_statement<T: Field>(
        &mut self,
        functions_flattened: &Vec<FlatFunction<T>>,
        statements_flattened: &mut Vec<FlatStatement<T>>,
        stat: TypedStatement<T>,
    ) {
        match stat {
            TypedStatement::Return(exprs) => {
                let flat_expressions = exprs
                    .into_iter()
                    .map(|expr| {
                        self.flatten_expression(functions_flattened, statements_flattened, expr)
                    })
                    .flat_map(|x| x)
                    .collect::<Vec<_>>();

                statements_flattened.push(FlatStatement::Return(FlatExpressionList {
                    expressions: flat_expressions,
                }));
            }
            TypedStatement::Declaration(_) => {
                // declarations have already been checked
                ()
            }
            TypedStatement::Definition(assignee, expr) => {
                // define n variables with n the number of primitive types for v_type
                // assign them to the n primitive types for expr

                let rhs = self.flatten_expression(
                    functions_flattened,
                    statements_flattened,
                    expr.clone(),
                );

                match expr.get_type() {
                    Type::FieldElement | Type::Boolean => {
                        match assignee {
                            TypedAssignee::Identifier(ref v) => {
                                let debug_name = v.clone().id;
                                let var = self.use_variable(&debug_name);
                                // handle return of function call
                                statements_flattened
                                    .push(FlatStatement::Definition(var, rhs[0].clone()));
                            }
                            TypedAssignee::ArrayElement(ref array, ref index) => {
                                let expr = match expr {
                                    TypedExpression::FieldElement(e) => e,
                                    _ => panic!("not a field element as rhs of array element update, should have been caught at semantic")
                                };
                                match index {
                                    box FieldElementExpression::Number(n) => match array {
                                        box TypedAssignee::Identifier(id) => {
                                            let debug_name = format!("{}_c{}", id.id, n);
                                            let var = self.use_variable(&debug_name);
                                            statements_flattened.push(FlatStatement::Definition(
                                                var,
                                                rhs[0].clone(),
                                            ));
                                        }
                                        _ => panic!("no multidimension array for now"),
                                    },
                                    box e => {
                                        // we have array[e] with e an arbitrary expression
                                        // first we check that e is in 0..array.len(), so we check that sum(if e == i then 1 else 0) == 1
                                        // here depending on the size, we could use a proper range check based on bits
                                        let size = match array.get_type() {
                                            Type::FieldElementArray(n) => n,
                                            _ => panic!("checker should generate array element based on non array")
                                        };
                                        let range_check = (0..size)
                                            .map(|i| {
                                                FieldElementExpression::IfElse(
                                                    box BooleanExpression::Eq(
                                                        box e.clone(),
                                                        box FieldElementExpression::Number(
                                                            T::from(i),
                                                        ),
                                                    ),
                                                    box FieldElementExpression::Number(T::from(1)),
                                                    box FieldElementExpression::Number(T::from(0)),
                                                )
                                            })
                                            .fold(
                                                FieldElementExpression::Number(T::from(0)),
                                                |acc, e| {
                                                    FieldElementExpression::Add(box acc, box e)
                                                },
                                            );

                                        let range_check_statement = TypedStatement::Condition(
                                            FieldElementExpression::Number(T::from(1)).into(),
                                            range_check.into(),
                                        );

                                        self.flatten_statement(
                                            functions_flattened,
                                            statements_flattened,
                                            range_check_statement,
                                        );

                                        // now we redefine the whole array, updating only the piece that changed
                                        // stat(array[i] = if e == i then `expr` else `array[i]`)
                                        for i in 0..size {
                                            let rhs = FieldElementExpression::IfElse(
                                                box BooleanExpression::Eq(
                                                    box e.clone(),
                                                    box FieldElementExpression::Number(T::from(i)),
                                                ),
                                                box expr.clone(),
                                                box e.clone(),
                                            );

                                            let rhs_flattened = self.flatten_field_expression(
                                                functions_flattened,
                                                statements_flattened,
                                                rhs,
                                            );

                                            let var =
                                                self.use_variable(&format!("{}_c{}", array, i));

                                            statements_flattened.push(FlatStatement::Definition(
                                                var,
                                                rhs_flattened,
                                            ));
                                        }
                                    }
                                }
                            }
                        }
                    }
                    Type::FieldElementArray(..) => {
                        for (index, r) in rhs.into_iter().enumerate() {
                            let debug_name = match assignee {
                                TypedAssignee::Identifier(ref v) => format!("{}_c{}", v.id, index),
                                _ => unimplemented!(),
                            };
                            let var = self.use_variable(&debug_name);
                            statements_flattened.push(FlatStatement::Definition(var, r));
                        }
                    }
                }
            }
            TypedStatement::Condition(expr1, expr2) => {
                // flatten expr1 and expr2 to n flattened expressions with n the number of primitive types for expr1
                // add n conditions to check equality of the n expressions

                match (expr1, expr2) {
                    (TypedExpression::FieldElement(e1), TypedExpression::FieldElement(e2)) => {
                        let (lhs, rhs) = (
                            self.flatten_field_expression(
                                functions_flattened,
                                statements_flattened,
                                e1,
                            ),
                            self.flatten_field_expression(
                                functions_flattened,
                                statements_flattened,
                                e2,
                            ),
                        );

                        if lhs.is_linear() {
                            statements_flattened.push(FlatStatement::Condition(lhs, rhs));
                        } else if rhs.is_linear() {
                            // swap so that left side is linear
                            statements_flattened.push(FlatStatement::Condition(rhs, lhs));
                        } else {
                            unimplemented!()
                        }
                    }
                    (TypedExpression::Boolean(e1), TypedExpression::Boolean(e2)) => {
                        let (lhs, rhs) = (
                            self.flatten_boolean_expression(
                                functions_flattened,
                                statements_flattened,
                                e1,
                            ),
                            self.flatten_boolean_expression(
                                functions_flattened,
                                statements_flattened,
                                e2,
                            ),
                        );

                        if lhs.is_linear() {
                            statements_flattened.push(FlatStatement::Condition(lhs, rhs));
                        } else if rhs.is_linear() {
                            // swap so that left side is linear
                            statements_flattened.push(FlatStatement::Condition(rhs, lhs));
                        } else {
                            unimplemented!()
                        }
                    }
                    (
                        TypedExpression::FieldElementArray(e1),
                        TypedExpression::FieldElementArray(e2),
                    ) => {
                        let (lhs, rhs) = (
                            self.flatten_field_array_expression(
                                functions_flattened,
                                statements_flattened,
                                e1,
                            ),
                            self.flatten_field_array_expression(
                                functions_flattened,
                                statements_flattened,
                                e2,
                            ),
                        );

                        assert_eq!(lhs.len(), rhs.len());

                        for (l, r) in lhs.into_iter().zip(rhs.into_iter()) {
                            if l.is_linear() {
                                statements_flattened.push(FlatStatement::Condition(l, r));
                            } else if r.is_linear() {
                                // swap so that left side is linear
                                statements_flattened.push(FlatStatement::Condition(r, l));
                            } else {
                                unimplemented!()
                            }
                        }
                    }
                    _ => panic!(
                        "non matching types in condition should have been caught at semantic stage"
                    ),
                }
            }
            TypedStatement::For(var, start, end, statements) => {
                let mut current = start;
                while current < end {
                    statements_flattened.push(FlatStatement::Definition(
                        self.use_variable(&var.id),
                        FlatExpression::Number(current.clone()),
                    ));
                    for s in statements.clone() {
                        self.flatten_statement(functions_flattened, statements_flattened, s);
                    }
                    current = T::one() + &current;
                }
            }
            TypedStatement::MultipleDefinition(vars, rhs) => {
                // flatten the right side to p = sum(var_i.type.primitive_count) expressions
                // define p new variables to the right side expressions

                let var_types = vars.iter().map(|v| v.get_type()).collect();

                match rhs {
                    TypedExpressionList::FunctionCall(fun_id, exprs, _) => {
                        let rhs_flattened = self.flatten_function_call(
                            functions_flattened,
                            statements_flattened,
                            &fun_id,
                            var_types,
                            &exprs,
                        );

                        let mut iterator = rhs_flattened.expressions.into_iter();

                        // take each new variable being assigned
                        for v in vars {
                            // determine how many field elements it carries
                            match v.get_type() {
                                Type::FieldElementArray(size) => {
                                    for index in 0..size {
                                        let debug_name = format!("{}_c{}", v.id, index);
                                        let var = self.use_variable(&debug_name);
                                        statements_flattened.push(FlatStatement::Definition(
                                            var,
                                            iterator.next().unwrap(),
                                        ));
                                    }
                                }
                                Type::Boolean | Type::FieldElement => {
                                    let debug_name = v.id;
                                    let var = self.use_variable(&debug_name);
                                    statements_flattened.push(FlatStatement::Definition(
                                        var,
                                        iterator.next().unwrap(),
                                    ));
                                }
                            }
                        }

                        // we should have exhausted the return values
                        assert_eq!(iterator.next(), None);
                    }
                }
            }
        }
    }

    /// Returns a flattened `TypedFunction` based on the given `funct`.
    ///
    /// # Arguments
    ///
    /// * `functions_flattened` - Vector where new flattened functions can be added.
    /// * `funct` - `TypedFunction` that will be flattened.
    fn flatten_function<T: Field>(
        &mut self,
        functions_flattened: &mut Vec<FlatFunction<T>>,
        funct: TypedFunction<T>,
    ) -> FlatFunction<T> {
        self.bijection = BiMap::new();

        self.next_var_idx = 0;

        let mut arguments_flattened: Vec<FlatParameter> = Vec::new();
        let mut statements_flattened: Vec<FlatStatement<T>> = Vec::new();

        // push parameters
        for arg in &funct.arguments {
            let arg_type = arg.id.get_type();

            match arg_type {
                Type::FieldElement => {
                    arguments_flattened.push(FlatParameter {
                        id: self.use_variable(&arg.id.id),
                        private: arg.private,
                    });
                }
                Type::Boolean => {
                    arguments_flattened.push(FlatParameter {
                        id: self.use_variable(&arg.id.id),
                        private: arg.private,
                    });
                }
                Type::FieldElementArray(size) => {
                    for i in 0..size {
                        arguments_flattened.push(FlatParameter {
                            id: self.use_variable(&format!("{}_c{}", arg.id.id, i)),
                            private: arg.private,
                        })
                    }
                }
            }
        }

        // flatten statements in functions and apply substitution
        for stat in funct.statements {
            self.flatten_statement(functions_flattened, &mut statements_flattened, stat);
        }

        FlatFunction {
            id: funct.id.clone(),
            arguments: arguments_flattened,
            statements: statements_flattened,
            signature: funct.signature,
        }
    }

    /// Returns a flattened `Prog`ram based on the given `prog`.
    ///
    /// # Arguments
    ///
    /// * `prog` - `Prog`ram that will be flattened.
    fn flatten_program<T: Field>(&mut self, prog: TypedProg<T>) -> FlatProg<T> {
        let mut functions_flattened = Vec::new();

        self.load_corelib(&mut functions_flattened);

        for func in prog.imported_functions {
            functions_flattened.push(func);
        }

        for func in prog.functions {
            let flattened_func = self.flatten_function(&mut functions_flattened, func);
            functions_flattened.push(flattened_func);
        }

        FlatProg {
            functions: functions_flattened,
        }
    }

    /// Checks if the given name is a not used variable and returns a fresh variable.
    /// # Arguments
    ///
    /// * `name` - a String that holds the name of the variable
    fn use_variable(&mut self, name: &String) -> FlatVariable {
        // issue the variable we'll use
        let var = self.issue_new_variable();

        self.bijection.insert(name.to_string(), var);
        var
    }

    fn issue_new_variable(&mut self) -> FlatVariable {
        let var = FlatVariable::new(self.next_var_idx);
        self.next_var_idx += 1;
        var
    }

    fn use_sym(&mut self) -> FlatVariable {
        let name = format!("sym_{}", self.next_var_idx);
        let var = self.issue_new_variable();
        self.bijection.insert(name, var);
        var
    }

    fn get_latest_var_substitution(&mut self, name: &String) -> FlatVariable {
        // start with the variable name
        self.bijection.get_by_left(name).unwrap().clone()
    }

    fn get_function<'a, T: Field>(
        &self,
        s: Signature,
        functions_flattened: &'a Vec<FlatFunction<T>>,
        id: &str,
    ) -> &'a FlatFunction<T> {
        functions_flattened
            .iter()
            .find(|f| f.id == id && f.signature == s)
            .unwrap()
    }
}

#[cfg(test)]
mod tests {
    use super::*;
    use types::Signature;
    use types::Type;
    use zokrates_field::field::FieldPrime;

    #[test]
    fn multiple_definition() {
        // def foo()
        //     return 1, 2
        // def main()
        //     a, b = foo()

        let mut flattener = Flattener::new();
        let mut functions_flattened = vec![FlatFunction {
            id: "foo".to_string(),
            arguments: vec![],
            statements: vec![FlatStatement::Return(FlatExpressionList {
                expressions: vec![
                    FlatExpression::Number(FieldPrime::from(1)),
                    FlatExpression::Number(FieldPrime::from(2)),
                ],
            })],
            signature: Signature::new()
                .inputs(vec![])
                .outputs(vec![Type::FieldElement, Type::FieldElement]),
        }];
        let mut statements_flattened = vec![];
        let statement = TypedStatement::MultipleDefinition(
            vec![
                Variable::field_element("a".to_string()),
                Variable::field_element("b".to_string()),
            ],
            TypedExpressionList::FunctionCall(
                "foo".to_string(),
                vec![],
                vec![Type::FieldElement, Type::FieldElement],
            ),
        );

        flattener.flatten_statement(
            &mut functions_flattened,
            &mut statements_flattened,
            statement,
        );

        let a = FlatVariable::new(0);

        assert_eq!(
            statements_flattened[0],
            FlatStatement::Definition(a, FlatExpression::Number(FieldPrime::from(1)))
        );
    }

    #[test]
    fn multiple_definition2() {
        // def dup(x)
        //     return x, x
        // def main()
        //     a, b = dup(2)

        let a = FlatVariable::new(0);

        let mut flattener = Flattener::new();
        let mut functions_flattened = vec![FlatFunction {
            id: "dup".to_string(),
            arguments: vec![FlatParameter {
                id: a,
                private: true,
            }],
            statements: vec![FlatStatement::Return(FlatExpressionList {
                expressions: vec![FlatExpression::Identifier(a), FlatExpression::Identifier(a)],
            })],
            signature: Signature::new()
                .inputs(vec![Type::FieldElement])
                .outputs(vec![Type::FieldElement, Type::FieldElement]),
        }];
        let statement = TypedStatement::MultipleDefinition(
            vec![
                Variable::field_element("a".to_string()),
                Variable::field_element("b".to_string()),
            ],
            TypedExpressionList::FunctionCall(
                "dup".to_string(),
                vec![TypedExpression::FieldElement(
                    FieldElementExpression::Number(FieldPrime::from(2)),
                )],
                vec![Type::FieldElement, Type::FieldElement],
            ),
        );

        let fun = TypedFunction {
            id: String::from("main"),
            arguments: vec![],
            statements: vec![statement],
            signature: Signature {
                inputs: vec![],
                outputs: vec![],
            },
        };

        let f = flattener.flatten_function(&mut functions_flattened, fun);

        let a = FlatVariable::new(0);

        assert_eq!(
            f.statements[0],
            FlatStatement::Definition(a, FlatExpression::Number(FieldPrime::from(2)))
        );
    }

    #[test]
    fn simple_definition() {
        // def foo()
        //     return 1
        // def main()
        //     a = foo()

        let mut flattener = Flattener::new();
        let mut functions_flattened = vec![FlatFunction {
            id: "foo".to_string(),
            arguments: vec![],
            statements: vec![FlatStatement::Return(FlatExpressionList {
                expressions: vec![FlatExpression::Number(FieldPrime::from(1))],
            })],
            signature: Signature::new()
                .inputs(vec![])
                .outputs(vec![Type::FieldElement]),
        }];
        let mut statements_flattened = vec![];
        let statement = TypedStatement::Definition(
            TypedAssignee::Identifier(Variable::field_element("a")),
            TypedExpression::FieldElement(FieldElementExpression::FunctionCall(
                "foo".to_string(),
                vec![],
            )),
        );

        flattener.flatten_statement(
            &mut functions_flattened,
            &mut statements_flattened,
            statement,
        );

        let a = FlatVariable::new(0);

        assert_eq!(
            statements_flattened[0],
            FlatStatement::Definition(a, FlatExpression::Number(FieldPrime::from(1)))
        );
    }

    #[test]
    fn redefine_argument() {
        // def foo(a)
        //     a = a + 1
        //     return 1

        // should flatten to no redefinition
        // def foo(a)
        //     a_0 = a + 1
        //     return 1

        let mut flattener = Flattener::new();
        let mut functions_flattened = vec![];

        let funct = TypedFunction {
            id: "foo".to_string(),
            signature: Signature::new()
                .inputs(vec![Type::FieldElement])
                .outputs(vec![Type::FieldElement]),
            arguments: vec![Parameter {
                id: Variable::field_element("a"),
                private: true,
            }],
            statements: vec![
                TypedStatement::Definition(
                    TypedAssignee::Identifier(Variable::field_element("a")),
                    FieldElementExpression::Add(
                        box FieldElementExpression::Identifier("a".to_string()),
                        box FieldElementExpression::Number(FieldPrime::from(1)),
                    )
                    .into(),
                ),
                TypedStatement::Return(vec![
                    FieldElementExpression::Number(FieldPrime::from(1)).into()
                ]),
            ],
        };

        let flat_funct = flattener.flatten_function(&mut functions_flattened, funct);

        let a = FlatVariable::new(0);
        let a_0 = FlatVariable::new(1);

        assert_eq!(
            flat_funct.statements[0],
            FlatStatement::Definition(
                a_0,
                FlatExpression::Add(
                    box FlatExpression::Identifier(a),
                    box FlatExpression::Number(FieldPrime::from(1))
                )
            )
        );
    }

    #[test]
    fn call_with_def() {
        // def foo():
        //     a = 3
        //     return a

        // def main():
        //     return foo()

        let foo = TypedFunction {
            id: String::from("foo"),
            arguments: vec![],
            statements: vec![
                TypedStatement::Definition(
                    TypedAssignee::Identifier(Variable::field_element("a")),
                    FieldElementExpression::Number(FieldPrime::from(3)).into(),
                ),
                TypedStatement::Return(vec![
                    FieldElementExpression::Identifier(String::from("a")).into()
                ]),
            ],
            signature: Signature {
                inputs: vec![],
                outputs: vec![Type::FieldElement],
            },
        };

        let main = TypedFunction {
            id: String::from("main"),
            arguments: vec![],
            statements: vec![TypedStatement::Return(vec![
                FieldElementExpression::FunctionCall(String::from("foo"), vec![]).into(),
            ])],
            signature: Signature {
                inputs: vec![],
                outputs: vec![Type::FieldElement],
            },
        };

        let mut flattener = Flattener::new();

        let foo_flattened = flattener.flatten_function(&mut vec![], foo);

        let expected = FlatFunction {
            id: String::from("main"),
            arguments: vec![],
            statements: vec![
                FlatStatement::Definition(
                    FlatVariable::new(0),
                    FlatExpression::Number(FieldPrime::from(3)),
                ),
                FlatStatement::Return(FlatExpressionList {
                    expressions: vec![FlatExpression::Identifier(FlatVariable::new(0))],
                }),
            ],
            signature: Signature::new().outputs(vec![Type::FieldElement]),
        };

        let main_flattened = flattener.flatten_function(&mut vec![foo_flattened], main);

        assert_eq!(main_flattened, expected);
    }

    #[test]
    fn powers() {
        // def main():
        //     field a = 7
        //     field b = a**4
        //     return b

        // def main():
        //     _0 = 7
        //     _1 = (_0 * _0)
        //     _2 = (_1 * _0)
        //     _3 = (_2 * _0)
        //     return _3

        let function = TypedFunction {
            id: String::from("main"),
            arguments: vec![],
            statements: vec![
                TypedStatement::Definition(
                    TypedAssignee::Identifier(Variable::field_element("a")),
                    FieldElementExpression::Number(FieldPrime::from(7)).into(),
                ),
                TypedStatement::Definition(
                    TypedAssignee::Identifier(Variable::field_element("b")),
                    FieldElementExpression::Pow(
                        box FieldElementExpression::Identifier(String::from("a")),
                        box FieldElementExpression::Number(FieldPrime::from(4)),
                    )
                    .into(),
                ),
                TypedStatement::Return(vec![
                    FieldElementExpression::Identifier(String::from("b")).into()
                ]),
            ],
            signature: Signature {
                inputs: vec![],
                outputs: vec![Type::FieldElement],
            },
        };

        let mut flattener = Flattener::new();

        let expected = FlatFunction {
            id: String::from("main"),
            arguments: vec![],
            statements: vec![
                FlatStatement::Definition(
                    FlatVariable::new(0),
                    FlatExpression::Number(FieldPrime::from(7)),
                ),
                FlatStatement::Definition(
                    FlatVariable::new(1),
                    FlatExpression::Mult(
                        box FlatExpression::Identifier(FlatVariable::new(0)),
                        box FlatExpression::Identifier(FlatVariable::new(0)),
                    ),
                ),
                FlatStatement::Definition(
                    FlatVariable::new(2),
                    FlatExpression::Mult(
                        box FlatExpression::Identifier(FlatVariable::new(1)),
                        box FlatExpression::Identifier(FlatVariable::new(0)),
                    ),
                ),
                FlatStatement::Definition(
                    FlatVariable::new(3),
                    FlatExpression::Mult(
                        box FlatExpression::Identifier(FlatVariable::new(2)),
                        box FlatExpression::Identifier(FlatVariable::new(0)),
                    ),
                ),
                FlatStatement::Return(FlatExpressionList {
                    expressions: vec![FlatExpression::Identifier(FlatVariable::new(3))],
                }),
            ],
            signature: Signature::new().outputs(vec![Type::FieldElement]),
        };

        let flattened = flattener.flatten_function(&mut vec![], function);

        assert_eq!(flattened, expected);
    }

    #[test]
    fn overload() {
        // def foo()
        //      return 1
        // def foo()
        //      return 1, 2
        // def main()
        //      a = foo()
        //      b, c = foo()
        //      return 1
        //
        //      should not panic
        //

        let mut flattener = Flattener::new();
        let functions = vec![
            TypedFunction {
                id: "foo".to_string(),
                arguments: vec![],
                statements: vec![TypedStatement::Return(vec![TypedExpression::FieldElement(
                    FieldElementExpression::Number(FieldPrime::from(1)),
                )])],
                signature: Signature::new()
                    .inputs(vec![])
                    .outputs(vec![Type::FieldElement]),
            },
            TypedFunction {
                id: "foo".to_string(),
                arguments: vec![],
                statements: vec![TypedStatement::Return(vec![
                    TypedExpression::FieldElement(FieldElementExpression::Number(
                        FieldPrime::from(1),
                    )),
                    TypedExpression::FieldElement(FieldElementExpression::Number(
                        FieldPrime::from(2),
                    )),
                ])],
                signature: Signature::new()
                    .inputs(vec![])
                    .outputs(vec![Type::FieldElement, Type::FieldElement]),
            },
            TypedFunction {
                id: "main".to_string(),
                arguments: vec![],
                statements: vec![
                    TypedStatement::Definition(
                        TypedAssignee::Identifier(Variable::field_element("a")),
                        TypedExpression::FieldElement(FieldElementExpression::FunctionCall(
                            "foo".to_string(),
                            vec![],
                        )),
                    ),
                    TypedStatement::MultipleDefinition(
                        vec![
                            Variable::field_element("b".to_string()),
                            Variable::field_element("c".to_string()),
                        ],
                        TypedExpressionList::FunctionCall(
                            "foo".to_string(),
                            vec![],
                            vec![Type::FieldElement, Type::FieldElement],
                        ),
                    ),
                    TypedStatement::Return(vec![TypedExpression::FieldElement(
                        FieldElementExpression::Number(FieldPrime::from(1)),
                    )]),
                ],
                signature: Signature::new()
                    .inputs(vec![])
                    .outputs(vec![Type::FieldElement]),
            },
        ];

        flattener.flatten_program(TypedProg {
            functions: functions,
            imported_functions: vec![],
            imports: vec![],
        });

        // shouldn't panic
    }

    #[test]
    fn if_else() {
        let mut flattener = Flattener::new();
        let expression = FieldElementExpression::IfElse(
            box BooleanExpression::Eq(
                box FieldElementExpression::Number(FieldPrime::from(32)),
                box FieldElementExpression::Number(FieldPrime::from(4)),
            ),
            box FieldElementExpression::Number(FieldPrime::from(12)),
            box FieldElementExpression::Number(FieldPrime::from(51)),
        );

        let mut functions_flattened = vec![];
        flattener.load_corelib(&mut functions_flattened);

        flattener.flatten_field_expression(&functions_flattened, &mut vec![], expression);
    }

    #[test]
    fn geq_leq() {
        let mut flattener = Flattener::new();
        let expression_le = BooleanExpression::Le(
            box FieldElementExpression::Number(FieldPrime::from(32)),
            box FieldElementExpression::Number(FieldPrime::from(4)),
        );

        let expression_ge = BooleanExpression::Ge(
            box FieldElementExpression::Number(FieldPrime::from(32)),
            box FieldElementExpression::Number(FieldPrime::from(4)),
        );

        flattener.flatten_boolean_expression(&mut vec![], &mut vec![], expression_le);

        flattener.flatten_boolean_expression(&mut vec![], &mut vec![], expression_ge);
    }

    #[test]
    fn bool_and() {
        let expression = FieldElementExpression::IfElse(
            box BooleanExpression::And(
                box BooleanExpression::Eq(
                    box FieldElementExpression::Number(FieldPrime::from(4)),
                    box FieldElementExpression::Number(FieldPrime::from(4)),
                ),
                box BooleanExpression::Lt(
                    box FieldElementExpression::Number(FieldPrime::from(4)),
                    box FieldElementExpression::Number(FieldPrime::from(20)),
                ),
            ),
            box FieldElementExpression::Number(FieldPrime::from(12)),
            box FieldElementExpression::Number(FieldPrime::from(51)),
        );

        let mut flattener = Flattener::new();
        let mut functions_flattened = vec![];
        flattener.load_corelib(&mut functions_flattened);
        flattener.flatten_field_expression(&functions_flattened, &mut vec![], expression);
    }

    #[test]
    fn div() {
        // a = 5 / b / b
        let mut flattener = Flattener::new();
        let mut functions_flattened = vec![];
        let mut statements_flattened = vec![];

        let definition = TypedStatement::Definition(
            TypedAssignee::Identifier(Variable::field_element("b")),
            FieldElementExpression::Number(FieldPrime::from(42)).into(),
        );

        let statement = TypedStatement::Definition(
            TypedAssignee::Identifier(Variable::field_element("a")),
            FieldElementExpression::Div(
                box FieldElementExpression::Div(
                    box FieldElementExpression::Number(FieldPrime::from(5)),
                    box FieldElementExpression::Identifier(String::from("b")),
                ),
                box FieldElementExpression::Identifier(String::from("b")),
            )
            .into(),
        );

        flattener.flatten_statement(
            &mut functions_flattened,
            &mut statements_flattened,
            definition,
        );

        flattener.flatten_statement(
            &mut functions_flattened,
            &mut statements_flattened,
            statement,
        );

        // define b
        let b = FlatVariable::new(0);
        // define new wires for members of Div
        let five = FlatVariable::new(1);
        let b0 = FlatVariable::new(2);
        // Define inverse of denominator to prevent div by 0
        let invb0 = FlatVariable::new(3);
        // Define inverse
        let sym_0 = FlatVariable::new(4);
        // Define result, which is first member to next Div
        let sym_1 = FlatVariable::new(5);
        // Define second member
        let b1 = FlatVariable::new(6);
        // Define inverse of denominator to prevent div by 0
        let invb1 = FlatVariable::new(7);
        // Define inverse
        let sym_2 = FlatVariable::new(8);
        // Define left hand side
        let a = FlatVariable::new(9);

        assert_eq!(
            statements_flattened,
            vec![
                FlatStatement::Definition(b, FlatExpression::Number(FieldPrime::from(42))),
                // inputs to first div (5/b)
                FlatStatement::Definition(five, FlatExpression::Number(FieldPrime::from(5))),
                FlatStatement::Definition(b0, b.into()),
                // check div by 0
                FlatStatement::Directive(DirectiveStatement::new(
                    vec![invb0],
                    Helper::Rust(RustHelper::Div),
                    vec![FlatExpression::Number(FieldPrime::from(1)), b0.into()]
                )),
                FlatStatement::Condition(
                    FlatExpression::Number(FieldPrime::from(1)),
                    FlatExpression::Mult(box invb0.into(), box b0.into()),
                ),
                // execute div
                FlatStatement::Directive(DirectiveStatement::new(
                    vec![sym_0],
                    Helper::Rust(RustHelper::Div),
                    vec![five, b0]
                )),
                FlatStatement::Condition(
                    five.into(),
                    FlatExpression::Mult(box b0.into(), box sym_0.into()),
                ),
                // inputs to second div (res/b)
                FlatStatement::Definition(sym_1, sym_0.into()),
                FlatStatement::Definition(b1, b.into()),
                // check div by 0
                FlatStatement::Directive(DirectiveStatement::new(
                    vec![invb1],
                    Helper::Rust(RustHelper::Div),
                    vec![FlatExpression::Number(FieldPrime::from(1)), b1.into()]
                )),
                FlatStatement::Condition(
                    FlatExpression::Number(FieldPrime::from(1)),
                    FlatExpression::Mult(box invb1.into(), box b1.into()),
                ),
                // execute div
                FlatStatement::Directive(DirectiveStatement::new(
                    vec![sym_2],
                    Helper::Rust(RustHelper::Div),
                    vec![sym_1, b1]
                )),
                FlatStatement::Condition(
                    sym_1.into(),
                    FlatExpression::Mult(box b1.into(), box sym_2.into()),
                ),
                // result
                FlatStatement::Definition(a, sym_2.into()),
            ]
        );
    }

    #[test]
    fn field_array() {
        // foo = [ , , ]

        let mut flattener = Flattener::new();
        let mut functions_flattened = vec![];
        let mut statements_flattened = vec![];
        let statement = TypedStatement::Definition(
            TypedAssignee::Identifier(Variable::field_array("foo", 3)),
            FieldElementArrayExpression::Value(
                3,
                vec![
                    FieldElementExpression::Number(FieldPrime::from(1)),
                    FieldElementExpression::Number(FieldPrime::from(2)),
                    FieldElementExpression::Number(FieldPrime::from(3)),
                ],
            )
            .into(),
        );
        let expression = FieldElementArrayExpression::Identifier(3, String::from("foo"));

        flattener.flatten_statement(
            &mut functions_flattened,
            &mut statements_flattened,
            statement,
        );

        let expressions = flattener.flatten_field_array_expression(
            &mut functions_flattened,
            &mut statements_flattened,
            expression,
        );

        assert_eq!(
            expressions,
            vec![
                FlatExpression::Identifier(FlatVariable::new(0)),
                FlatExpression::Identifier(FlatVariable::new(1)),
                FlatExpression::Identifier(FlatVariable::new(2)),
            ]
        );
    }

    #[test]
    fn array_definition() {
        // field[3] foo = [1, 2, 3]

        let mut flattener = Flattener::new();
        let mut functions_flattened = vec![];
        let mut statements_flattened = vec![];
        let statement = TypedStatement::Definition(
            TypedAssignee::Identifier(Variable::field_array("foo", 3)),
            FieldElementArrayExpression::Value(
                3,
                vec![
                    FieldElementExpression::Number(FieldPrime::from(1)),
                    FieldElementExpression::Number(FieldPrime::from(2)),
                    FieldElementExpression::Number(FieldPrime::from(3)),
                ],
            )
            .into(),
        );

        flattener.flatten_statement(
            &mut functions_flattened,
            &mut statements_flattened,
            statement,
        );

        assert_eq!(
            statements_flattened,
            vec![
                FlatStatement::Definition(
                    FlatVariable::new(0),
                    FlatExpression::Number(FieldPrime::from(1))
                ),
                FlatStatement::Definition(
                    FlatVariable::new(1),
                    FlatExpression::Number(FieldPrime::from(2))
                ),
                FlatStatement::Definition(
                    FlatVariable::new(2),
                    FlatExpression::Number(FieldPrime::from(3))
                ),
            ]
        );
    }

    #[test]
    fn array_selection() {
        // field[3] foo = [1, 2, 3]
        // foo[1]

        let mut flattener = Flattener::new();
        let mut functions_flattened = vec![];
        let mut statements_flattened = vec![];
        let statement = TypedStatement::Definition(
            TypedAssignee::Identifier(Variable::field_array("foo", 3)),
            FieldElementArrayExpression::Value(
                3,
                vec![
                    FieldElementExpression::Number(FieldPrime::from(1)),
                    FieldElementExpression::Number(FieldPrime::from(2)),
                    FieldElementExpression::Number(FieldPrime::from(3)),
                ],
            )
            .into(),
        );

        let expression = FieldElementExpression::Select(
            box FieldElementArrayExpression::Identifier(3, String::from("foo")),
            box FieldElementExpression::Number(FieldPrime::from(1)),
        );

        flattener.flatten_statement::<FieldPrime>(
            &mut functions_flattened,
            &mut statements_flattened,
            statement,
        );

        let flat_expression = flattener.flatten_field_expression::<FieldPrime>(
            &mut functions_flattened,
            &mut statements_flattened,
            expression,
        );

        assert_eq!(
            flat_expression,
            FlatExpression::Identifier(FlatVariable::new(1)),
        );
    }

    #[test]
    fn array_sum() {
        // field[3] foo = [1, 2, 3]
        // bar = foo[0] + foo[1] + foo[2]
        // we don't optimise detecting constants, this will be done in an optimiser pass

        let mut flattener = Flattener::new();
        let mut functions_flattened = vec![];
        let mut statements_flattened = vec![];
        let def = TypedStatement::Definition(
            TypedAssignee::Identifier(Variable::field_array("foo", 3)),
            FieldElementArrayExpression::Value(
                3,
                vec![
                    FieldElementExpression::Number(FieldPrime::from(1)),
                    FieldElementExpression::Number(FieldPrime::from(2)),
                    FieldElementExpression::Number(FieldPrime::from(3)),
                ],
            )
            .into(),
        );

        let sum = TypedStatement::Definition(
            TypedAssignee::Identifier(Variable::field_element("bar")),
            FieldElementExpression::Add(
                box FieldElementExpression::Add(
                    box FieldElementExpression::Select(
                        box FieldElementArrayExpression::Identifier(3, String::from("foo")),
                        box FieldElementExpression::Number(FieldPrime::from(0)),
                    ),
                    box FieldElementExpression::Select(
                        box FieldElementArrayExpression::Identifier(3, String::from("foo")),
                        box FieldElementExpression::Number(FieldPrime::from(1)),
                    ),
                ),
                box FieldElementExpression::Select(
                    box FieldElementArrayExpression::Identifier(3, String::from("foo")),
                    box FieldElementExpression::Number(FieldPrime::from(2)),
                ),
            )
            .into(),
        );

        flattener.flatten_statement::<FieldPrime>(
            &mut functions_flattened,
            &mut statements_flattened,
            def,
        );

        flattener.flatten_statement::<FieldPrime>(
            &mut functions_flattened,
            &mut statements_flattened,
            sum,
        );

        assert_eq!(
            statements_flattened[3],
            FlatStatement::Definition(
                FlatVariable::new(3),
                FlatExpression::Add(
                    box FlatExpression::Add(
                        box FlatExpression::Identifier(FlatVariable::new(0)),
                        box FlatExpression::Identifier(FlatVariable::new(1)),
                    ),
                    box FlatExpression::Identifier(FlatVariable::new(2)),
                )
            )
        );
    }

    #[test]
    fn array_if() {
        // if 1 == 1 then [1] else [3] fi

        let with_arrays = {
            let mut flattener = Flattener::new();
            let mut functions_flattened = vec![];
            flattener.load_corelib(&mut functions_flattened);
            let mut statements_flattened = vec![];

            let e = FieldElementArrayExpression::IfElse(
                box BooleanExpression::Eq(
                    box FieldElementExpression::Number(FieldPrime::from(1)),
                    box FieldElementExpression::Number(FieldPrime::from(1)),
                ),
                box FieldElementArrayExpression::Value(
                    1,
                    vec![FieldElementExpression::Number(FieldPrime::from(1))],
                ),
                box FieldElementArrayExpression::Value(
                    1,
                    vec![FieldElementExpression::Number(FieldPrime::from(3))],
                ),
            );

            (
                flattener.flatten_field_array_expression(
                    &mut functions_flattened,
                    &mut statements_flattened,
                    e,
                )[0]
                .clone(),
                statements_flattened,
            )
        };

        let without_arrays = {
            let mut flattener = Flattener::new();
            let mut functions_flattened = vec![];
            flattener.load_corelib(&mut functions_flattened);
            let mut statements_flattened = vec![];

            // if 1 == 1 then 1 else 3 fi
            let e = FieldElementExpression::IfElse(
                box BooleanExpression::Eq(
                    box FieldElementExpression::Number(FieldPrime::from(1)),
                    box FieldElementExpression::Number(FieldPrime::from(1)),
                ),
                box FieldElementExpression::Number(FieldPrime::from(1)),
                box FieldElementExpression::Number(FieldPrime::from(3)),
            );

            (
                flattener.flatten_field_expression(
                    &mut functions_flattened,
                    &mut statements_flattened,
                    e,
                ),
                statements_flattened,
            )
        };

        assert_eq!(with_arrays, without_arrays);
    }

    #[test]
    fn next_variable() {
        let mut flattener = Flattener::new();
        assert_eq!(
            FlatVariable::new(0),
            flattener.use_variable(&String::from("a"))
        );
        assert_eq!(
            flattener.get_latest_var_substitution(&String::from("a")),
            FlatVariable::new(0)
        );
        assert_eq!(
            FlatVariable::new(1),
            flattener.use_variable(&String::from("a"))
        );
        assert_eq!(
            flattener.get_latest_var_substitution(&String::from("a")),
            FlatVariable::new(1)
        );
        assert_eq!(
            FlatVariable::new(2),
            flattener.use_variable(&String::from("a"))
        );
        assert_eq!(
            flattener.get_latest_var_substitution(&String::from("a")),
            FlatVariable::new(2)
        );
    }
}<|MERGE_RESOLUTION|>--- conflicted
+++ resolved
@@ -426,7 +426,6 @@
             .map(|param_expr| {
                 self.flatten_expression(
                     functions_flattened,
-                    arguments_flattened,
                     statements_flattened,
                     param_expr.clone(),
                 )
@@ -443,7 +442,6 @@
             replacement_map.insert(formal_argument.id, new_var);
         }
 
-<<<<<<< HEAD
         // Ensure Renaming and correct returns:
         // add all flattened statements, adapt return statement
 
@@ -488,19 +486,6 @@
                         outputs: new_outputs,
                         helper: d.helper,
                         inputs: new_inputs,
-=======
-                // Handle complex parameters and assign values:
-                // Rename Parameters, assign them to values in call. Resolve complex expressions with definitions
-                let params_flattened = param_expressions
-                    .clone()
-                    .into_iter()
-                    .map(|param_expr| {
-                        self.flatten_expression(
-                            functions_flattened,
-                            statements_flattened,
-                            param_expr,
-                        )
->>>>>>> f54a342a
                     })
                 }
             })
