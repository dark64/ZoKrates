//! Module containing the `Flattener` to process a program that it is R1CS-able.
//!
//! @file flatten.rs
//! @author Dennis Kuhnert <dennis.kuhnert@campus.tu-berlin.de>
//! @author Jacob Eberhardt <jacob.eberhardt@tu-berlin.de>
//! @date 2017

use absy::parameter::Parameter;
use absy::variable::Variable;
use bimap::BiMap;
use field::Field;
use flat_absy::*;
use helpers::{DirectiveStatement, Helper, RustHelper};
use std::collections::{HashMap, HashSet};
use typed_absy::*;
use types::conversions::cast;
use types::Signature;
use types::Type;

/// Flattener, computes flattened program.
#[derive(Debug)]
pub struct Flattener {
    /// Number of bits needed to represent the maximum value.
    bits: usize,
    /// Vector containing all used variables while processing the program.
    variables: HashSet<FlatVariable>,
    /// Map of renamings for reassigned variables while processing the program.
    substitution: HashMap<FlatVariable, FlatVariable>,
    /// Index of the next introduced variable while processing the program.
    next_var_idx: usize,
    ///
    bijection: BiMap<String, FlatVariable>,
}
impl Flattener {
    /// Returns a `Flattener` with fresh a fresh [substitution] and [variables].
    ///
    /// # Arguments
    ///
    /// * `bits` - Number of bits needed to represent the maximum value.
    pub fn new(bits: usize) -> Flattener {
        Flattener {
            bits: bits,
            variables: HashSet::new(),
            substitution: HashMap::new(),
            next_var_idx: 0,
            bijection: BiMap::new(),
        }
    }

    /// Loads the code library
    fn load_corelib<T: Field>(&mut self, functions_flattened: &mut Vec<FlatFunction<T>>) -> () {
        // Load type casting functions
        functions_flattened.push(cast(&Type::Boolean, &Type::FieldElement));
        functions_flattened.push(cast(&Type::FieldElement, &Type::Boolean));

        // Load IfElse helper
        let ie = TypedFunction {
            id: "_if_else_field".to_string(),
            arguments: vec![
                Parameter {
                    id: Variable {
                        id: "condition".to_string(),
                        _type: Type::Boolean,
                    },
                    private: true,
                },
                Parameter {
                    id: Variable {
                        id: "consequence".to_string(),
                        _type: Type::FieldElement,
                    },
                    private: true,
                },
                Parameter {
                    id: Variable {
                        id: "alternative".to_string(),
                        _type: Type::FieldElement,
                    },
                    private: true,
                },
            ],
            statements: vec![
                TypedStatement::Definition(
                    TypedAssignee::Identifier(Variable::field_element("condition_as_field")),
                    FieldElementExpression::FunctionCall(
                        "_bool_to_field".to_string(),
                        vec![BooleanExpression::Identifier("condition".to_string()).into()],
                    )
                    .into(),
                ),
                TypedStatement::Return(vec![FieldElementExpression::Add(
                    box FieldElementExpression::Mult(
                        box FieldElementExpression::Identifier("condition_as_field".to_string()),
                        box FieldElementExpression::Identifier("consequence".to_string()),
                    ),
                    box FieldElementExpression::Mult(
                        box FieldElementExpression::Sub(
                            box FieldElementExpression::Number(T::one()),
                            box FieldElementExpression::Identifier(
                                "condition_as_field".to_string(),
                            ),
                        ),
                        box FieldElementExpression::Identifier("alternative".to_string()),
                    ),
                )
                .into()]),
            ],
            signature: Signature::new()
                .inputs(vec![Type::Boolean, Type::FieldElement, Type::FieldElement])
                .outputs(vec![Type::FieldElement]),
        };

        let ief = self.flatten_function(functions_flattened, ie);
        functions_flattened.push(ief);
    }

    /// Flattens a boolean expression
    ///
    /// # Arguments
    ///
    /// * `statements_flattened` - Vector where new flattened statements can be added.
    /// * `condition` - `Condition` that will be flattened.
    ///
    /// # Postconditions
    ///
    /// * `flatten_boolean_expressions` always returns a linear expression,
    /// * in order to preserve composability.
    fn flatten_boolean_expression<T: Field>(
        &mut self,
        functions_flattened: &Vec<FlatFunction<T>>,
        arguments_flattened: &Vec<FlatParameter>,
        statements_flattened: &mut Vec<FlatStatement<T>>,
        expression: BooleanExpression<T>,
    ) -> FlatExpression<T> {
        // those will be booleans in the future
        match expression {
            BooleanExpression::Identifier(x) => {
                FlatExpression::Identifier(self.bijection.get_by_left(&x).unwrap().clone())
            }
            BooleanExpression::Lt(box lhs, box rhs) => {
                // We know from semantic checking that lhs and rhs have the same type
                // What the expression will flatten to depends on that type

                let lhs_flattened = self.flatten_field_expression(
                    functions_flattened,
                    arguments_flattened,
                    statements_flattened,
                    lhs,
                );
                let rhs_flattened = self.flatten_field_expression(
                    functions_flattened,
                    arguments_flattened,
                    statements_flattened,
                    rhs,
                );

                // lhs
                let lhs_id = self.use_sym();
                statements_flattened.push(FlatStatement::Definition(lhs_id, lhs_flattened));

                // check that lhs and rhs are within the right range, ie, their last two bits are zero

                // lhs
                {
                    // define variables for the bits
                    let lhs_bits: Vec<FlatVariable> =
                        (0..self.bits).map(|_| self.use_sym()).collect();

                    // add a directive to get the bits
                    statements_flattened.push(FlatStatement::Directive(DirectiveStatement::new(
                        lhs_bits.clone(),
                        Helper::Rust(RustHelper::Bits),
                        vec![lhs_id],
                    )));

                    // bitness checks
                    for i in 0..self.bits - 2 {
                        statements_flattened.push(FlatStatement::Condition(
                            FlatExpression::Identifier(lhs_bits[i + 2]),
                            FlatExpression::Mult(
                                box FlatExpression::Identifier(lhs_bits[i + 2]),
                                box FlatExpression::Identifier(lhs_bits[i + 2]),
                            ),
                        ));
                    }

                    // bit decomposition check
                    let mut lhs_sum = FlatExpression::Number(T::from(0));

                    for i in 0..self.bits - 2 {
                        lhs_sum = FlatExpression::Add(
                            box lhs_sum,
                            box FlatExpression::Mult(
                                box FlatExpression::Identifier(lhs_bits[i + 2]),
                                box FlatExpression::Number(T::from(2).pow(self.bits - 2 - i - 1)),
                            ),
                        );
                    }

                    statements_flattened.push(FlatStatement::Condition(
                        FlatExpression::Identifier(lhs_id),
                        lhs_sum,
                    ));
                }

                // rhs
                let rhs_id = self.use_sym();
                statements_flattened.push(FlatStatement::Definition(rhs_id, rhs_flattened));

                // rhs
                {
                    // define variables for the bits
                    let rhs_bits: Vec<FlatVariable> =
                        (0..self.bits).map(|_| self.use_sym()).collect();

                    // add a directive to get the bits
                    statements_flattened.push(FlatStatement::Directive(DirectiveStatement::new(
                        rhs_bits.clone(),
                        Helper::Rust(RustHelper::Bits),
                        vec![rhs_id],
                    )));

                    // bitness checks
                    for i in 0..self.bits - 2 {
                        statements_flattened.push(FlatStatement::Condition(
                            FlatExpression::Identifier(rhs_bits[i + 2]),
                            FlatExpression::Mult(
                                box FlatExpression::Identifier(rhs_bits[i + 2]),
                                box FlatExpression::Identifier(rhs_bits[i + 2]),
                            ),
                        ));
                    }

                    // bit decomposition check
                    let mut rhs_sum = FlatExpression::Number(T::from(0));

                    for i in 0..self.bits - 2 {
                        rhs_sum = FlatExpression::Add(
                            box rhs_sum,
                            box FlatExpression::Mult(
                                box FlatExpression::Identifier(rhs_bits[i + 2]),
                                box FlatExpression::Number(T::from(2).pow(self.bits - 2 - i - 1)),
                            ),
                        );
                    }

                    statements_flattened.push(FlatStatement::Condition(
                        FlatExpression::Identifier(rhs_id),
                        rhs_sum,
                    ));
                }

                // sym = (lhs * 2) - (rhs * 2)
                let subtraction_result_id = self.use_sym();

                statements_flattened.push(FlatStatement::Definition(
                    subtraction_result_id,
                    FlatExpression::Sub(
                        box FlatExpression::Mult(
                            box FlatExpression::Number(T::from(2)),
                            box FlatExpression::Identifier(lhs_id),
                        ),
                        box FlatExpression::Mult(
                            box FlatExpression::Number(T::from(2)),
                            box FlatExpression::Identifier(rhs_id),
                        ),
                    ),
                ));

                // define variables for the bits
                let sub_bits: Vec<FlatVariable> = (0..self.bits).map(|_| self.use_sym()).collect();

                // add a directive to get the bits
                statements_flattened.push(FlatStatement::Directive(DirectiveStatement::new(
                    sub_bits.clone(),
                    Helper::Rust(RustHelper::Bits),
                    vec![subtraction_result_id],
                )));

                // bitness checks
                for i in 0..self.bits {
                    statements_flattened.push(FlatStatement::Condition(
                        FlatExpression::Identifier(sub_bits[i]),
                        FlatExpression::Mult(
                            box FlatExpression::Identifier(sub_bits[i]),
                            box FlatExpression::Identifier(sub_bits[i]),
                        ),
                    ));
                }

                // sum(sym_b{i} * 2**i)
                let mut expr = FlatExpression::Number(T::from(0));

                for i in 0..self.bits {
                    expr = FlatExpression::Add(
                        box expr,
                        box FlatExpression::Mult(
                            box FlatExpression::Identifier(sub_bits[i]),
                            box FlatExpression::Number(T::from(2).pow(self.bits - i - 1)),
                        ),
                    );
                }

                statements_flattened.push(FlatStatement::Condition(
                    FlatExpression::Identifier(subtraction_result_id),
                    expr,
                ));

                FlatExpression::Identifier(sub_bits[0])
            }
            BooleanExpression::Eq(box lhs, box rhs) => {
                // We know from semantic checking that lhs and rhs have the same type
                // What the expression will flatten to depends on that type

                // Wanted: (Y = (X != 0) ? 1 : 0)
                // X = a - b
                // # Y = if X == 0 then 0 else 1 fi
                // # M = if X == 0 then 1 else 1/X fi
                // Y == X * M
                // 0 == (1-Y) * X

                let name_x = self.use_sym();
                let name_y = self.use_sym();
                let name_m = self.use_sym();
                let name_1_y = self.use_sym();

                let x = self.flatten_field_expression(
                    functions_flattened,
                    arguments_flattened,
                    statements_flattened,
                    FieldElementExpression::Sub(box lhs, box rhs),
                );

                statements_flattened.push(FlatStatement::Definition(name_x, x));
                statements_flattened.push(FlatStatement::Directive(DirectiveStatement::new(
                    vec![name_y, name_m],
                    Helper::Rust(RustHelper::ConditionEq),
                    vec![name_x],
                )));
                statements_flattened.push(FlatStatement::Condition(
                    FlatExpression::Identifier(name_y),
                    FlatExpression::Mult(
                        box FlatExpression::Identifier(name_x),
                        box FlatExpression::Identifier(name_m),
                    ),
                ));
                statements_flattened.push(FlatStatement::Definition(
                    name_1_y,
                    FlatExpression::Sub(
                        box FlatExpression::Number(T::one()),
                        box FlatExpression::Identifier(name_y),
                    ),
                ));
                statements_flattened.push(FlatStatement::Condition(
                    FlatExpression::Number(T::zero()),
                    FlatExpression::Mult(
                        box FlatExpression::Identifier(name_1_y),
                        box FlatExpression::Identifier(name_x),
                    ),
                ));

                FlatExpression::Identifier(name_1_y)
<<<<<<< HEAD
            },
            BooleanExpression::Le(box lhs, box rhs) => {
                let lt = self.flatten_boolean_expression(functions_flattened,
                                                         arguments_flattened,
                                                         statements_flattened,
                                                         BooleanExpression::Lt(box lhs.clone(), box rhs.clone()));
                let eq = self.flatten_boolean_expression(functions_flattened,
                                                         arguments_flattened,
                                                         statements_flattened,
                                                         BooleanExpression::Eq(box lhs.clone(), box rhs.clone()));
                FlatExpression::Add(box eq, box lt)
            }
            BooleanExpression::Gt(lhs, rhs) => self.flatten_boolean_expression(functions_flattened,
                                                                               arguments_flattened,
                                                                               statements_flattened,
                                                                               BooleanExpression::Lt(rhs, lhs)),
            BooleanExpression::Ge(lhs, rhs) => self.flatten_boolean_expression(functions_flattened,
                                                                               arguments_flattened,
                                                                               statements_flattened,
                                                                               BooleanExpression::Le(rhs, lhs)),
=======
            }
>>>>>>> 7edd04d9
            BooleanExpression::Or(box lhs, box rhs) => {
                let x = box self.flatten_boolean_expression(
                    functions_flattened,
                    arguments_flattened,
                    statements_flattened,
                    lhs,
                );
                let y = box self.flatten_boolean_expression(
                    functions_flattened,
                    arguments_flattened,
                    statements_flattened,
                    rhs,
                );
                assert!(x.is_linear() && y.is_linear());
                let name_x_and_y = self.use_sym();
                statements_flattened.push(FlatStatement::Definition(
                    name_x_and_y,
                    FlatExpression::Mult(x.clone(), y.clone()),
                ));
                FlatExpression::Sub(
                    box FlatExpression::Add(x, y),
                    box FlatExpression::Identifier(name_x_and_y),
                )
            }
            BooleanExpression::And(box lhs, box rhs) => {
                let x = self.flatten_boolean_expression(
                    functions_flattened,
                    arguments_flattened,
                    statements_flattened,
                    lhs,
                );
                let y = self.flatten_boolean_expression(
                    functions_flattened,
                    arguments_flattened,
                    statements_flattened,
                    rhs,
                );

                let name_x_and_y = self.use_sym();
                assert!(x.is_linear() && y.is_linear());
                statements_flattened.push(FlatStatement::Definition(
                    name_x_and_y,
                    FlatExpression::Mult(box x, box y),
                ));

                FlatExpression::Identifier(name_x_and_y)
            }
            BooleanExpression::Not(box exp) => {
                let x = self.flatten_boolean_expression(
                    functions_flattened,
                    arguments_flattened,
                    statements_flattened,
                    exp,
                );

                FlatExpression::Sub(box FlatExpression::Number(T::one()), box x)
<<<<<<< HEAD
            },
            BooleanExpression::Value(b) => {
                FlatExpression::Number(match b {
                    true => T::from(1),
                    false => T::from(0)
                })
            }
=======
            }
            BooleanExpression::Value(b) => FlatExpression::Number(match b {
                true => T::from(1),
                false => T::from(0),
            }),
            _ => unimplemented!(),
>>>>>>> 7edd04d9
        }
    }

    fn flatten_function_call<T: Field>(
        &mut self,
        functions_flattened: &Vec<FlatFunction<T>>,
        arguments_flattened: &Vec<FlatParameter>,
        statements_flattened: &mut Vec<FlatStatement<T>>,
        id: &String,
        return_types: Vec<Type>,
        param_expressions: &Vec<TypedExpression<T>>,
    ) -> FlatExpressionList<T> {
        let passed_signature = Signature::new()
            .inputs(
                param_expressions
                    .into_iter()
                    .map(|e| e.get_type())
                    .collect(),
            )
            .outputs(return_types);

        for funct in functions_flattened {
            if funct.id == *id && funct.signature == passed_signature {
                // funct is now the called function

                // Stores prefixed variables

                let mut replacement_map = HashMap::new();

                // Handle complex parameters and assign values:
                // Rename Parameters, assign them to values in call. Resolve complex expressions with definitions
                let params_flattened = param_expressions
                    .clone()
                    .into_iter()
                    .map(|param_expr| {
                        self.flatten_expression(
                            functions_flattened,
                            arguments_flattened,
                            statements_flattened,
                            param_expr,
                        )
                    })
                    .into_iter()
                    .flat_map(|x| x)
                    .collect::<Vec<_>>();

                let params_flattened = params_flattened
                    .into_iter()
                    .map(|e| e.apply_recursive_substitution(&self.substitution))
                    .collect::<Vec<_>>();

                for (index, r) in params_flattened.into_iter().enumerate() {
                    let new_var = self.use_sym();
                    statements_flattened.push(FlatStatement::Definition(new_var, r));
                    replacement_map.insert(funct.arguments.get(index).unwrap().id.clone(), new_var);
                }

                // Ensure Renaming and correct returns:
                // add all flattened statements, adapt return statement
                for stat in funct.statements.clone() {
                    match stat {
                        // set return statements right sidreturne as expression result
                        FlatStatement::Return(list) => {
                            return FlatExpressionList {
                                expressions: list
                                    .expressions
                                    .into_iter()
                                    .map(|x| x.apply_direct_substitution(&replacement_map))
                                    .collect(),
                            }
                        }
                        FlatStatement::Definition(var, rhs) => {
                            let new_var = self.issue_new_variable();
                            replacement_map.insert(var, new_var);
                            let new_rhs = rhs.apply_direct_substitution(&replacement_map);
                            statements_flattened.push(FlatStatement::Definition(new_var, new_rhs));
                        }
                        FlatStatement::Condition(lhs, rhs) => {
                            let new_lhs = lhs.apply_direct_substitution(&replacement_map);
                            let new_rhs = rhs.apply_direct_substitution(&replacement_map);
                            statements_flattened.push(FlatStatement::Condition(new_lhs, new_rhs));
                        }
                        FlatStatement::Directive(d) => {
                            let new_outputs = d
                                .outputs
                                .into_iter()
                                .map(|o| {
                                    let new_o = self.issue_new_variable();
                                    replacement_map.insert(o, new_o);
                                    new_o
                                })
                                .collect();
                            let new_inputs = d
                                .inputs
                                .into_iter()
                                .map(|i| i.apply_direct_substitution(&replacement_map))
                                .collect();
                            statements_flattened.push(FlatStatement::Directive(
                                DirectiveStatement {
                                    outputs: new_outputs,
                                    helper: d.helper.clone(),
                                    inputs: new_inputs,
                                },
                            ))
                        }
                    }
                }
            }
        }
        panic!(
            "TypedFunction definition for function {} with {:?} argument(s) not found. Should have been detected during semantic checking.",
            id,
            param_expressions
        );
    }

    fn flatten_expression<T: Field>(
        &mut self,
        functions_flattened: &Vec<FlatFunction<T>>,
        arguments_flattened: &Vec<FlatParameter>,
        statements_flattened: &mut Vec<FlatStatement<T>>,
        expr: TypedExpression<T>,
    ) -> Vec<FlatExpression<T>> {
        match expr {
            TypedExpression::FieldElement(e) => vec![self.flatten_field_expression(
                functions_flattened,
                arguments_flattened,
                statements_flattened,
                e,
            )],
            TypedExpression::Boolean(e) => vec![self.flatten_boolean_expression(
                functions_flattened,
                arguments_flattened,
                statements_flattened,
                e,
            )],
            TypedExpression::FieldElementArray(e) => self.flatten_field_array_expression(
                functions_flattened,
                arguments_flattened,
                statements_flattened,
                e,
            ),
        }
    }

    fn flatten_field_expression<T: Field>(
        &mut self,
        functions_flattened: &Vec<FlatFunction<T>>,
        arguments_flattened: &Vec<FlatParameter>,
        statements_flattened: &mut Vec<FlatStatement<T>>,
        expr: FieldElementExpression<T>,
    ) -> FlatExpression<T> {
        match expr {
            FieldElementExpression::Number(x) => FlatExpression::Number(x), // force to be a field element
            FieldElementExpression::Identifier(x) => {
                FlatExpression::Identifier(self.bijection.get_by_left(&x).unwrap().clone())
            }
            FieldElementExpression::Add(box left, box right) => {
                let left_flattened = self.flatten_field_expression(
                    functions_flattened,
                    arguments_flattened,
                    statements_flattened,
                    left,
                );
                let right_flattened = self.flatten_field_expression(
                    functions_flattened,
                    arguments_flattened,
                    statements_flattened,
                    right,
                );
                let new_left = if left_flattened.is_linear() {
                    left_flattened
                } else {
                    let id = self.use_sym();
                    statements_flattened.push(FlatStatement::Definition(id, left_flattened));
                    FlatExpression::Identifier(id)
                };
                let new_right = if right_flattened.is_linear() {
                    right_flattened
                } else {
                    let id = self.use_sym();
                    statements_flattened.push(FlatStatement::Definition(id, right_flattened));
                    FlatExpression::Identifier(id)
                };
                FlatExpression::Add(box new_left, box new_right)
            }
            FieldElementExpression::Sub(box left, box right) => {
                let left_flattened = self.flatten_field_expression(
                    functions_flattened,
                    arguments_flattened,
                    statements_flattened,
                    left,
                );
                let right_flattened = self.flatten_field_expression(
                    functions_flattened,
                    arguments_flattened,
                    statements_flattened,
                    right,
                );
                let new_left = if left_flattened.is_linear() {
                    left_flattened
                } else {
                    let id = self.use_sym();
                    statements_flattened.push(FlatStatement::Definition(id, left_flattened));
                    FlatExpression::Identifier(id)
                };
                let new_right = if right_flattened.is_linear() {
                    right_flattened
                } else {
                    let id = self.use_sym();
                    statements_flattened.push(FlatStatement::Definition(id, right_flattened));
                    FlatExpression::Identifier(id)
                };
                FlatExpression::Sub(box new_left, box new_right)
            }
            FieldElementExpression::Mult(box left, box right) => {
                let left_flattened = self.flatten_field_expression(
                    functions_flattened,
                    arguments_flattened,
                    statements_flattened,
                    left,
                );
                let right_flattened = self.flatten_field_expression(
                    functions_flattened,
                    arguments_flattened,
                    statements_flattened,
                    right,
                );
                let new_left = if left_flattened.is_linear() {
                    if let FlatExpression::Sub(..) = left_flattened {
                        let id = self.use_sym();
                        statements_flattened.push(FlatStatement::Definition(id, left_flattened));
                        FlatExpression::Identifier(id)
                    } else {
                        left_flattened
                    }
                } else {
                    let id = self.use_sym();
                    statements_flattened.push(FlatStatement::Definition(id, left_flattened));
                    FlatExpression::Identifier(id)
                };
                let new_right = if right_flattened.is_linear() {
                    if let FlatExpression::Sub(..) = right_flattened {
                        let id = self.use_sym();
                        statements_flattened.push(FlatStatement::Definition(id, right_flattened));
                        FlatExpression::Identifier(id)
                    } else {
                        right_flattened
                    }
                } else {
                    let id = self.use_sym();
                    statements_flattened.push(FlatStatement::Definition(id, right_flattened));
                    FlatExpression::Identifier(id)
                };
                FlatExpression::Mult(box new_left, box new_right)
            }
            FieldElementExpression::Div(box left, box right) => {
                let left_flattened = self.flatten_field_expression(
                    functions_flattened,
                    arguments_flattened,
                    statements_flattened,
                    left,
                );
                let right_flattened = self.flatten_field_expression(
                    functions_flattened,
                    arguments_flattened,
                    statements_flattened,
                    right,
                );
                let new_left = {
                    let id = self.use_sym();
                    statements_flattened.push(FlatStatement::Definition(id, left_flattened));
                    FlatExpression::Identifier(id)
                };
                let new_right = {
                    let id = self.use_sym();
                    statements_flattened.push(FlatStatement::Definition(id, right_flattened));
                    FlatExpression::Identifier(id)
                };
                FlatExpression::Div(box new_left, box new_right)
            }
            FieldElementExpression::Pow(box base, box exponent) => {
                match exponent {
                    FieldElementExpression::Number(ref e) => {
                        // flatten the base expression
                        let base_flattened = self
                            .flatten_field_expression(
                                functions_flattened,
                                arguments_flattened,
                                statements_flattened,
                                base.clone(),
                            )
                            .apply_recursive_substitution(&self.substitution);

                        // we require from the base to be linear
                        // TODO change that
                        assert!(base_flattened.is_linear());

                        match e {
                            e if *e == T::zero() => FlatExpression::Number(T::one()),
                            // flatten(base ** 1) == flatten(base)
                            e if *e == T::one() => base_flattened,
                            // flatten(base ** 2) == flatten(base) * flatten(base)
                            // in this case, no need to define an intermediate variable
                            // as if a is linear, a ** 2 quadratic
                            e if *e == T::from(2) => {
                                FlatExpression::Mult(box base_flattened.clone(), box base_flattened)
                            }
                            // flatten(base ** n) = flatten(base) * flatten(base ** (n-1))
                            e => {
                                // flatten(base ** (n-1))
                                let tmp_expression = self
                                    .flatten_field_expression(
                                        functions_flattened,
                                        arguments_flattened,
                                        statements_flattened,
                                        FieldElementExpression::Pow(
                                            box base,
                                            box FieldElementExpression::Number(
                                                e.clone() - T::one(),
                                            ),
                                        ),
                                    )
                                    .apply_recursive_substitution(&self.substitution);

                                let id = self.use_sym();

                                statements_flattened
                                    .push(FlatStatement::Definition(id, tmp_expression));

                                FlatExpression::Mult(
                                    box FlatExpression::Identifier(id),
                                    box base_flattened,
                                )
                            }
                        }
                    }
                    _ => panic!("Expected number as pow exponent"),
                }
            }
            FieldElementExpression::IfElse(box condition, box consequent, box alternative) => self
                .flatten_function_call(
                    functions_flattened,
                    arguments_flattened,
                    statements_flattened,
                    &"_if_else_field".to_string(),
                    vec![Type::FieldElement],
                    &vec![condition.into(), consequent.into(), alternative.into()],
                )
                .expressions[0]
                .clone(),
            FieldElementExpression::FunctionCall(ref id, ref param_expressions) => {
                let exprs_flattened = self.flatten_function_call(
                    functions_flattened,
                    arguments_flattened,
                    statements_flattened,
                    id,
                    vec![Type::FieldElement],
                    param_expressions,
                );
                assert!(exprs_flattened.expressions.len() == 1); // outside of MultipleDefinition, FunctionCalls must return a single value
                exprs_flattened.expressions[0].clone()
            }
            FieldElementExpression::Select(box array, box index) => {
                match index {
                    FieldElementExpression::Number(n) => match array {
                        FieldElementArrayExpression::Identifier(size, id) => {
                            assert!(n < T::from(size));
                            FlatExpression::Identifier(
                                self.get_latest_var_substitution(&format!("{}_c{}", id, n))
                                    .clone(),
                            )
                        }
                        FieldElementArrayExpression::Value(size, expressions) => {
                            assert!(n < T::from(size));
                            self.flatten_field_expression(
                                functions_flattened,
                                arguments_flattened,
                                statements_flattened,
                                expressions[n.to_dec_string().parse::<usize>().unwrap()].clone(),
                            )
                            .apply_recursive_substitution(&self.substitution)
                        }
                        FieldElementArrayExpression::FunctionCall(..) => {
                            unimplemented!("please use intermediate variables for now")
                        }
                    },
                    e => {
                        let size = array.size();
                        // we have array[e] with e an arbitrary expression
                        // first we check that e is in 0..array.len(), so we check that sum(if e == i then 1 else 0) == 1
                        // here depending on the size, we could use a proper range check based on bits
                        let range_check = (0..size)
                            .map(|i| {
                                FieldElementExpression::IfElse(
                                    box BooleanExpression::Eq(
                                        box e.clone(),
                                        box FieldElementExpression::Number(T::from(i)),
                                    ),
                                    box FieldElementExpression::Number(T::from(1)),
                                    box FieldElementExpression::Number(T::from(0)),
                                )
                            })
                            .fold(FieldElementExpression::Number(T::from(0)), |acc, e| {
                                FieldElementExpression::Add(box acc, box e)
                            });

                        let range_check_statement = TypedStatement::Condition(
                            FieldElementExpression::Number(T::from(1)).into(),
                            range_check.into(),
                        );

                        self.flatten_statement(
                            functions_flattened,
                            arguments_flattened,
                            statements_flattened,
                            range_check_statement,
                        );

                        // now we flatten to sum(if e == i then array[i] else 0)
                        let lookup = (0..size)
                            .map(|i| {
                                FieldElementExpression::IfElse(
                                    box BooleanExpression::Eq(
                                        box e.clone(),
                                        box FieldElementExpression::Number(T::from(i)),
                                    ),
                                    box match array.clone() {
                                        FieldElementArrayExpression::Identifier(_, id) => {
                                            FieldElementExpression::Identifier(format!(
                                                "{}_c{}",
                                                id, i
                                            ))
                                        }
                                        FieldElementArrayExpression::Value(size, expressions) => {
                                            assert_eq!(size, expressions.len());
                                            expressions[i].clone()
                                        }
                                        FieldElementArrayExpression::FunctionCall(..) => {
                                            unimplemented!(
                                                "please use intermediate variables for now"
                                            )
                                        }
                                    },
                                    box FieldElementExpression::Number(T::from(0)),
                                )
                            })
                            .fold(FieldElementExpression::Number(T::from(0)), |acc, e| {
                                FieldElementExpression::Add(box acc, box e)
                            });

                        self.flatten_field_expression(
                            functions_flattened,
                            arguments_flattened,
                            statements_flattened,
                            lookup,
                        )
                        .apply_recursive_substitution(&self.substitution)
                    }
                }
            }
        }
    }

    fn flatten_field_array_expression<T: Field>(
        &mut self,
        functions_flattened: &Vec<FlatFunction<T>>,
        arguments_flattened: &Vec<FlatParameter>,
        statements_flattened: &mut Vec<FlatStatement<T>>,
        expr: FieldElementArrayExpression<T>,
    ) -> Vec<FlatExpression<T>> {
        match expr {
            FieldElementArrayExpression::Identifier(size, x) => (0..size)
                .map(|index| {
                    FlatExpression::Identifier(
                        self.get_latest_var_substitution(&format!("{}_c{}", x, index))
                            .clone(),
                    )
                })
                .collect(),
            FieldElementArrayExpression::Value(size, values) => {
                assert_eq!(size, values.len());
                values
                    .into_iter()
                    .map(|v| {
                        self.flatten_field_expression(
                            functions_flattened,
                            arguments_flattened,
                            statements_flattened,
                            v,
                        )
                    })
                    .collect()
            }
            FieldElementArrayExpression::FunctionCall(size, ref id, ref param_expressions) => {
                let exprs_flattened = self.flatten_function_call(
                    functions_flattened,
                    arguments_flattened,
                    statements_flattened,
                    id,
                    vec![Type::FieldElementArray(size)],
                    param_expressions,
                );
                assert!(exprs_flattened.expressions.len() == size); // outside of MultipleDefinition, FunctionCalls must return a single value
                exprs_flattened.expressions
            }
        }
    }

    pub fn flatten_statement<T: Field>(
        &mut self,
        functions_flattened: &Vec<FlatFunction<T>>,
        arguments_flattened: &Vec<FlatParameter>,
        statements_flattened: &mut Vec<FlatStatement<T>>,
        stat: TypedStatement<T>,
    ) {
        match stat {
            TypedStatement::Return(exprs) => {
                let flat_expressions = exprs
                    .into_iter()
                    .map(|expr| {
                        self.flatten_expression(
                            functions_flattened,
                            arguments_flattened,
                            statements_flattened,
                            expr,
                        )
                    })
                    .flat_map(|x| x)
                    .collect::<Vec<_>>();

                let flat_expressions = flat_expressions
                    .into_iter()
                    .map(|e| e.apply_recursive_substitution(&self.substitution))
                    .collect();

                statements_flattened.push(FlatStatement::Return(FlatExpressionList {
                    expressions: flat_expressions,
                }));
            }
            TypedStatement::Declaration(_) => {
                // declarations have already been checked
                ()
            }
            TypedStatement::Definition(assignee, expr) => {
                // define n variables with n the number of primitive types for v_type
                // assign them to the n primitive types for expr

                let rhs = self.flatten_expression(
                    functions_flattened,
                    arguments_flattened,
                    statements_flattened,
                    expr.clone(),
                );

                let rhs = rhs
                    .into_iter()
                    .map(|e| e.apply_recursive_substitution(&self.substitution))
                    .collect::<Vec<_>>();

                match expr.get_type() {
                    Type::FieldElement | Type::Boolean => {
                        match assignee {
                            TypedAssignee::Identifier(ref v) => {
                                let debug_name = v.clone().id;
                                let var = self.use_variable(&debug_name);
                                // handle return of function call
                                let var_to_replace = self.get_latest_var_substitution(&debug_name);
                                if !(var == var_to_replace)
                                    && self.variables.contains(&var_to_replace)
                                    && !self.substitution.contains_key(&var_to_replace)
                                {
                                    self.substitution
                                        .insert(var_to_replace.clone(), var.clone());
                                }
                                statements_flattened
                                    .push(FlatStatement::Definition(var, rhs[0].clone()));
                            }
                            TypedAssignee::ArrayElement(ref array, ref index) => {
                                let expr = match expr {
                                    TypedExpression::FieldElement(e) => e,
                                    _ => panic!("not a field element as rhs of array element update, should have been caught at semantic")
                                };
                                match index {
                                    box FieldElementExpression::Number(n) => {
                                        match array {
                                            box TypedAssignee::Identifier(id) => {
                                                let debug_name = format!("{}_c{}", id.id, n);
                                                let var = self.use_variable(&debug_name);
                                                // handle return of function call
                                                let var_to_replace =
                                                    self.get_latest_var_substitution(&debug_name);
                                                if !(var == var_to_replace)
                                                    && self.variables.contains(&var_to_replace)
                                                    && !self
                                                        .substitution
                                                        .contains_key(&var_to_replace)
                                                {
                                                    self.substitution.insert(
                                                        var_to_replace.clone(),
                                                        var.clone(),
                                                    );
                                                }
                                                statements_flattened.push(
                                                    FlatStatement::Definition(var, rhs[0].clone()),
                                                );
                                            }
                                            _ => panic!("no multidimension array for now"),
                                        }
                                    }
                                    box e => {
                                        // we have array[e] with e an arbitrary expression
                                        // first we check that e is in 0..array.len(), so we check that sum(if e == i then 1 else 0) == 1
                                        // here depending on the size, we could use a proper range check based on bits
                                        let size = match array.get_type() {
                                            Type::FieldElementArray(n) => n,
                                            _ => panic!("checker should generate array element based on non array")
                                        };
                                        let range_check = (0..size)
                                            .map(|i| {
                                                FieldElementExpression::IfElse(
                                                    box BooleanExpression::Eq(
                                                        box e.clone(),
                                                        box FieldElementExpression::Number(
                                                            T::from(i),
                                                        ),
                                                    ),
                                                    box FieldElementExpression::Number(T::from(1)),
                                                    box FieldElementExpression::Number(T::from(0)),
                                                )
                                            })
                                            .fold(
                                                FieldElementExpression::Number(T::from(0)),
                                                |acc, e| {
                                                    FieldElementExpression::Add(box acc, box e)
                                                },
                                            );

                                        let range_check_statement = TypedStatement::Condition(
                                            FieldElementExpression::Number(T::from(1)).into(),
                                            range_check.into(),
                                        );

                                        self.flatten_statement(
                                            functions_flattened,
                                            arguments_flattened,
                                            statements_flattened,
                                            range_check_statement,
                                        );

                                        // now we redefine the whole array, updating only the piece that changed
                                        // stat(array[i] = if e == i then `expr` else `array[i]`)
                                        for i in 0..size {
                                            let rhs = FieldElementExpression::IfElse(
                                                box BooleanExpression::Eq(
                                                    box e.clone(),
                                                    box FieldElementExpression::Number(T::from(i)),
                                                ),
                                                box expr.clone(),
                                                box e.clone(),
                                            );

                                            let rhs_flattened = self.flatten_field_expression(
                                                functions_flattened,
                                                arguments_flattened,
                                                statements_flattened,
                                                rhs,
                                            );

                                            let var =
                                                self.use_variable(&format!("{}_c{}", array, i));

                                            statements_flattened.push(FlatStatement::Definition(
                                                var,
                                                rhs_flattened,
                                            ));
                                        }
                                    }
                                }
                            }
                        }
                    }
                    Type::FieldElementArray(..) => {
                        for (index, r) in rhs.into_iter().enumerate() {
                            let debug_name = match assignee {
                                TypedAssignee::Identifier(ref v) => format!("{}_c{}", v.id, index),
                                _ => unimplemented!(),
                            };
                            let var = self.use_variable(&debug_name);
                            // handle return of function call
                            let var_to_replace = self.get_latest_var_substitution(&debug_name);
                            if !(var == var_to_replace)
                                && self.variables.contains(&var_to_replace)
                                && !self.substitution.contains_key(&var_to_replace)
                            {
                                self.substitution
                                    .insert(var_to_replace.clone(), var.clone());
                            }
                            statements_flattened.push(FlatStatement::Definition(var, r));
                        }
                    }
                }
            }
            TypedStatement::Condition(expr1, expr2) => {
                // flatten expr1 and expr2 to n flattened expressions with n the number of primitive types for expr1
                // add n conditions to check equality of the n expressions

                match (expr1, expr2) {
                    (TypedExpression::FieldElement(e1), TypedExpression::FieldElement(e2)) => {
                        let (lhs, rhs) = (
                            self.flatten_field_expression(
                                functions_flattened,
                                arguments_flattened,
                                statements_flattened,
                                e1,
                            )
                            .apply_recursive_substitution(&self.substitution),
                            self.flatten_field_expression(
                                functions_flattened,
                                arguments_flattened,
                                statements_flattened,
                                e2,
                            )
                            .apply_recursive_substitution(&self.substitution),
                        );

                        if lhs.is_linear() {
                            statements_flattened.push(FlatStatement::Condition(lhs, rhs));
                        } else if rhs.is_linear() {
                            // swap so that left side is linear
                            statements_flattened.push(FlatStatement::Condition(rhs, lhs));
                        } else {
                            unimplemented!()
                        }
                    }
                    (TypedExpression::Boolean(e1), TypedExpression::Boolean(e2)) => {
                        let (lhs, rhs) = (
                            self.flatten_boolean_expression(
                                functions_flattened,
                                arguments_flattened,
                                statements_flattened,
                                e1,
                            )
                            .apply_recursive_substitution(&self.substitution),
                            self.flatten_boolean_expression(
                                functions_flattened,
                                arguments_flattened,
                                statements_flattened,
                                e2,
                            )
                            .apply_recursive_substitution(&self.substitution),
                        );

                        if lhs.is_linear() {
                            statements_flattened.push(FlatStatement::Condition(lhs, rhs));
                        } else if rhs.is_linear() {
                            // swap so that left side is linear
                            statements_flattened.push(FlatStatement::Condition(rhs, lhs));
                        } else {
                            unimplemented!()
                        }
                    }
                    (
                        TypedExpression::FieldElementArray(e1),
                        TypedExpression::FieldElementArray(e2),
                    ) => {
                        let (lhs, rhs) = (
                            self.flatten_field_array_expression(
                                functions_flattened,
                                arguments_flattened,
                                statements_flattened,
                                e1,
                            ),
                            self.flatten_field_array_expression(
                                functions_flattened,
                                arguments_flattened,
                                statements_flattened,
                                e2,
                            ),
                        );

                        let (lhs, rhs) = (
                            lhs.into_iter()
                                .map(|e| e.apply_recursive_substitution(&self.substitution)),
                            rhs.into_iter()
                                .map(|e| e.apply_recursive_substitution(&self.substitution)),
                        );

                        assert_eq!(lhs.len(), rhs.len());

                        for (l, r) in lhs.into_iter().zip(rhs.into_iter()) {
                            if l.is_linear() {
                                statements_flattened.push(FlatStatement::Condition(l, r));
                            } else if r.is_linear() {
                                // swap so that left side is linear
                                statements_flattened.push(FlatStatement::Condition(r, l));
                            } else {
                                unimplemented!()
                            }
                        }
                    }
                    _ => panic!(
                        "non matching types in condition should have been caught at semantic stage"
                    ),
                }
            }
            TypedStatement::For(var, start, end, statements) => {
                let mut current = start;
                while current < end {
                    statements_flattened.push(FlatStatement::Definition(
                        self.use_variable(&var.id),
                        FlatExpression::Number(current.clone()),
                    ));
                    for s in statements.clone() {
                        self.flatten_statement(
                            functions_flattened,
                            arguments_flattened,
                            statements_flattened,
                            s,
                        );
                    }
                    current = T::one() + &current;
                }
            }
            TypedStatement::MultipleDefinition(vars, rhs) => {
                // flatten the right side to p = sum(var_i.type.primitive_count) expressions
                // define p new variables to the right side expressions

                let var_types = vars.iter().map(|v| v.get_type()).collect();

                match rhs {
                    TypedExpressionList::FunctionCall(fun_id, exprs, _) => {
                        let rhs_flattened = self
                            .flatten_function_call(
                                functions_flattened,
                                arguments_flattened,
                                statements_flattened,
                                &fun_id,
                                var_types,
                                &exprs,
                            )
                            .apply_recursive_substitution(&self.substitution);

                        let mut iterator = rhs_flattened.expressions.into_iter();

                        // take each new variable being assigned
                        for v in vars {
                            // determine how many field elements it carries
                            match v.get_type() {
                                Type::FieldElementArray(size) => {
                                    for index in 0..size {
                                        let debug_name = format!("{}_c{}", v.id, index);
                                        let var = self.use_variable(&debug_name);
                                        // handle return of function call
                                        let var_to_replace =
                                            self.get_latest_var_substitution(&debug_name);
                                        if !(var == var_to_replace)
                                            && self.variables.contains(&var_to_replace)
                                            && !self.substitution.contains_key(&var_to_replace)
                                        {
                                            self.substitution
                                                .insert(var_to_replace.clone(), var.clone());
                                        }
                                        statements_flattened.push(FlatStatement::Definition(
                                            var,
                                            iterator.next().unwrap(),
                                        ));
                                    }
                                }
                                Type::Boolean | Type::FieldElement => {
                                    let debug_name = v.id;
                                    let var = self.use_variable(&debug_name);
                                    // handle return of function call
                                    let var_to_replace =
                                        self.get_latest_var_substitution(&debug_name);
                                    if !(var == var_to_replace)
                                        && self.variables.contains(&var_to_replace)
                                        && !self.substitution.contains_key(&var_to_replace)
                                    {
                                        self.substitution
                                            .insert(var_to_replace.clone(), var.clone());
                                    }
                                    statements_flattened.push(FlatStatement::Definition(
                                        var,
                                        iterator.next().unwrap(),
                                    ));
                                }
                            }
                        }

                        // we should have exhausted the return values
                        assert_eq!(iterator.next(), None);
                    }
                }
            }
        }
    }

    /// Returns a flattened `TypedFunction` based on the given `funct`.
    ///
    /// # Arguments
    ///
    /// * `functions_flattened` - Vector where new flattened functions can be added.
    /// * `funct` - `TypedFunction` that will be flattened.
    pub fn flatten_function<T: Field>(
        &mut self,
        functions_flattened: &mut Vec<FlatFunction<T>>,
        funct: TypedFunction<T>,
    ) -> FlatFunction<T> {
        self.variables = HashSet::new();
        self.substitution = HashMap::new();

        self.bijection = BiMap::new();

        self.next_var_idx = 0;

        let mut arguments_flattened: Vec<FlatParameter> = Vec::new();
        let mut statements_flattened: Vec<FlatStatement<T>> = Vec::new();
        // push parameters
        for arg in &funct.arguments {
            let arg_type = arg.id.get_type();

            match arg_type {
                Type::FieldElement => {
                    arguments_flattened.push(FlatParameter {
                        id: self.use_variable(&arg.id.id),
                        private: arg.private,
                    });
                }
                Type::Boolean => {
                    arguments_flattened.push(FlatParameter {
                        id: self.use_variable(&arg.id.id),
                        private: arg.private,
                    });
                }
                Type::FieldElementArray(size) => {
                    for i in 0..size {
                        arguments_flattened.push(FlatParameter {
                            id: self.use_variable(&format!("{}_c{}", arg.id.id, i)),
                            private: arg.private,
                        })
                    }
                }
            }
        }

        // flatten statements in functions and apply substitution
        for stat in funct.statements {
            self.flatten_statement(
                functions_flattened,
                &arguments_flattened,
                &mut statements_flattened,
                stat,
            );
        }

        FlatFunction {
            id: funct.id.clone(),
            arguments: arguments_flattened,
            statements: statements_flattened,
            signature: funct.signature,
        }
    }

    /// Returns a flattened `Prog`ram based on the given `prog`.
    ///
    /// # Arguments
    ///
    /// * `prog` - `Prog`ram that will be flattened.
    pub fn flatten_program<T: Field>(&mut self, prog: TypedProg<T>) -> FlatProg<T> {
        let mut functions_flattened = Vec::new();

        self.load_corelib(&mut functions_flattened);

        for func in prog.imported_functions {
            functions_flattened.push(func);
        }

        for func in prog.functions {
            let flattened_func = self.flatten_function(&mut functions_flattened, func);
            functions_flattened.push(flattened_func);
        }

        FlatProg {
            functions: functions_flattened,
        }
    }

    /// Checks if the given name is a not used variable and returns a fresh variable.
    /// # Arguments
    ///
    /// * `name` - a String that holds the name of the variable
    fn use_variable(&mut self, name: &String) -> FlatVariable {
        // issue the variable we'll use
        let var = self.issue_new_variable();

        self.bijection.insert(name.to_string(), var);
        var
    }

    fn issue_new_variable(&mut self) -> FlatVariable {
        let var = FlatVariable::new(self.next_var_idx);
        self.next_var_idx += 1;
        var
    }

    fn use_sym(&mut self) -> FlatVariable {
        let name = format!("sym_{}", self.next_var_idx);
        let var = self.issue_new_variable();
        self.bijection.insert(name, var);
        var
    }

    fn get_latest_var_substitution(&mut self, name: &String) -> FlatVariable {
        // start with the variable name
        let latest_var = self.bijection.get_by_left(name).unwrap().clone();
        // loop {
        //     // walk the substitutions
        //     match self.substitution.get(&latest_var) {
        //         Some(x) => latest_var = x,
        //         None => break,
        //     }
        // }
        latest_var
    }
}

#[cfg(test)]
mod tests {
    use super::*;
    use absy::variable::Variable;
    use field::FieldPrime;
    use types::Signature;
    use types::Type;

    #[test]
    fn multiple_definition() {
        // def foo()
        //     return 1, 2
        // def main()
        //     a, b = foo()

        let mut flattener = Flattener::new(FieldPrime::get_required_bits());
        let mut functions_flattened = vec![FlatFunction {
            id: "foo".to_string(),
            arguments: vec![],
            statements: vec![FlatStatement::Return(FlatExpressionList {
                expressions: vec![
                    FlatExpression::Number(FieldPrime::from(1)),
                    FlatExpression::Number(FieldPrime::from(2)),
                ],
            })],
            signature: Signature::new()
                .inputs(vec![])
                .outputs(vec![Type::FieldElement, Type::FieldElement]),
        }];
        let arguments_flattened = vec![];
        let mut statements_flattened = vec![];
        let statement = TypedStatement::MultipleDefinition(
            vec![
                Variable::field_element("a".to_string()),
                Variable::field_element("b".to_string()),
            ],
            TypedExpressionList::FunctionCall(
                "foo".to_string(),
                vec![],
                vec![Type::FieldElement, Type::FieldElement],
            ),
        );

        flattener.flatten_statement(
            &mut functions_flattened,
            &arguments_flattened,
            &mut statements_flattened,
            statement,
        );

        let a = FlatVariable::new(0);

        assert_eq!(
            statements_flattened[0],
            FlatStatement::Definition(a, FlatExpression::Number(FieldPrime::from(1)))
        );
    }

    #[test]
    fn multiple_definition2() {
        // def dup(x)
        //     return x, x
        // def main()
        //     a, b = dup(2)

        let a = FlatVariable::new(0);

        let mut flattener = Flattener::new(FieldPrime::get_required_bits());
        let mut functions_flattened = vec![FlatFunction {
            id: "dup".to_string(),
            arguments: vec![FlatParameter {
                id: a,
                private: true,
            }],
            statements: vec![FlatStatement::Return(FlatExpressionList {
                expressions: vec![FlatExpression::Identifier(a), FlatExpression::Identifier(a)],
            })],
            signature: Signature::new()
                .inputs(vec![Type::FieldElement])
                .outputs(vec![Type::FieldElement, Type::FieldElement]),
        }];
        let statement = TypedStatement::MultipleDefinition(
            vec![
                Variable::field_element("a".to_string()),
                Variable::field_element("b".to_string()),
            ],
            TypedExpressionList::FunctionCall(
                "dup".to_string(),
                vec![TypedExpression::FieldElement(
                    FieldElementExpression::Number(FieldPrime::from(2)),
                )],
                vec![Type::FieldElement, Type::FieldElement],
            ),
        );

        let fun = TypedFunction {
            id: String::from("main"),
            arguments: vec![],
            statements: vec![statement],
            signature: Signature {
                inputs: vec![],
                outputs: vec![],
            },
        };

        let f = flattener.flatten_function(&mut functions_flattened, fun);

        let a = FlatVariable::new(0);

        assert_eq!(
            f.statements[0],
            FlatStatement::Definition(a, FlatExpression::Number(FieldPrime::from(2)))
        );
    }

    #[test]
    fn simple_definition() {
        // def foo()
        //     return 1
        // def main()
        //     a = foo()

        let mut flattener = Flattener::new(FieldPrime::get_required_bits());
        let mut functions_flattened = vec![FlatFunction {
            id: "foo".to_string(),
            arguments: vec![],
            statements: vec![FlatStatement::Return(FlatExpressionList {
                expressions: vec![FlatExpression::Number(FieldPrime::from(1))],
            })],
            signature: Signature::new()
                .inputs(vec![])
                .outputs(vec![Type::FieldElement]),
        }];
        let arguments_flattened = vec![];
        let mut statements_flattened = vec![];
        let statement = TypedStatement::Definition(
            TypedAssignee::Identifier(Variable::field_element("a")),
            TypedExpression::FieldElement(FieldElementExpression::FunctionCall(
                "foo".to_string(),
                vec![],
            )),
        );

        flattener.flatten_statement(
            &mut functions_flattened,
            &arguments_flattened,
            &mut statements_flattened,
            statement,
        );

        let a = FlatVariable::new(0);

        assert_eq!(
            statements_flattened[0],
            FlatStatement::Definition(a, FlatExpression::Number(FieldPrime::from(1)))
        );
    }

    #[test]
    fn redefine_argument() {
        // def foo(a)
        //     a = a + 1
        //     return 1

        // should flatten to no redefinition
        // def foo(a)
        //     a_0 = a + 1
        //     return 1

        let mut flattener = Flattener::new(FieldPrime::get_required_bits());
        let mut functions_flattened = vec![];

        let funct = TypedFunction {
            id: "foo".to_string(),
            signature: Signature::new()
                .inputs(vec![Type::FieldElement])
                .outputs(vec![Type::FieldElement]),
            arguments: vec![Parameter {
                id: Variable::field_element("a"),
                private: true,
            }],
            statements: vec![
                TypedStatement::Definition(
                    TypedAssignee::Identifier(Variable::field_element("a")),
                    FieldElementExpression::Add(
                        box FieldElementExpression::Identifier("a".to_string()),
                        box FieldElementExpression::Number(FieldPrime::from(1)),
                    )
                    .into(),
                ),
                TypedStatement::Return(vec![
                    FieldElementExpression::Number(FieldPrime::from(1)).into()
                ]),
            ],
        };

        let flat_funct = flattener.flatten_function(&mut functions_flattened, funct);

        let a = FlatVariable::new(0);
        let a_0 = FlatVariable::new(1);

        assert_eq!(
            flat_funct.statements[0],
            FlatStatement::Definition(
                a_0,
                FlatExpression::Add(
                    box FlatExpression::Identifier(a),
                    box FlatExpression::Number(FieldPrime::from(1))
                )
            )
        );
    }

    #[test]
    fn call_with_def() {
        // def foo():
        //     a = 3
        //     return a

        // def main():
        //     return foo()

        let foo = TypedFunction {
            id: String::from("foo"),
            arguments: vec![],
            statements: vec![
                TypedStatement::Definition(
                    TypedAssignee::Identifier(Variable::field_element("a")),
                    FieldElementExpression::Number(FieldPrime::from(3)).into(),
                ),
                TypedStatement::Return(vec![
                    FieldElementExpression::Identifier(String::from("a")).into()
                ]),
            ],
            signature: Signature {
                inputs: vec![],
                outputs: vec![Type::FieldElement],
            },
        };

        let main = TypedFunction {
            id: String::from("main"),
            arguments: vec![],
            statements: vec![TypedStatement::Return(vec![
                FieldElementExpression::FunctionCall(String::from("foo"), vec![]).into(),
            ])],
            signature: Signature {
                inputs: vec![],
                outputs: vec![Type::FieldElement],
            },
        };

        let mut flattener = Flattener::new(FieldPrime::get_required_bits());

        let foo_flattened = flattener.flatten_function(&mut vec![], foo);

        let expected = FlatFunction {
            id: String::from("main"),
            arguments: vec![],
            statements: vec![
                FlatStatement::Definition(
                    FlatVariable::new(0),
                    FlatExpression::Number(FieldPrime::from(3)),
                ),
                FlatStatement::Return(FlatExpressionList {
                    expressions: vec![FlatExpression::Identifier(FlatVariable::new(0))],
                }),
            ],
            signature: Signature::new().outputs(vec![Type::FieldElement]),
        };

        let main_flattened = flattener.flatten_function(&mut vec![foo_flattened], main);

        assert_eq!(main_flattened, expected);
    }

    #[test]
    fn powers() {
        // def main():
        //     field a = 7
        //     field b = a**4
        //     return b

        // def main():
        //     _0 = 7
        //     _1 = (_0 * _0)
        //     _2 = (_1 * _0)
        //     _3 = (_2 * _0)
        //     return _3

        let function = TypedFunction {
            id: String::from("main"),
            arguments: vec![],
            statements: vec![
                TypedStatement::Definition(
                    TypedAssignee::Identifier(Variable::field_element("a")),
                    FieldElementExpression::Number(FieldPrime::from(7)).into(),
                ),
                TypedStatement::Definition(
                    TypedAssignee::Identifier(Variable::field_element("b")),
                    FieldElementExpression::Pow(
                        box FieldElementExpression::Identifier(String::from("a")),
                        box FieldElementExpression::Number(FieldPrime::from(4)),
                    )
                    .into(),
                ),
                TypedStatement::Return(vec![
                    FieldElementExpression::Identifier(String::from("b")).into()
                ]),
            ],
            signature: Signature {
                inputs: vec![],
                outputs: vec![Type::FieldElement],
            },
        };

        let mut flattener = Flattener::new(FieldPrime::get_required_bits());

        let expected = FlatFunction {
            id: String::from("main"),
            arguments: vec![],
            statements: vec![
                FlatStatement::Definition(
                    FlatVariable::new(0),
                    FlatExpression::Number(FieldPrime::from(7)),
                ),
                FlatStatement::Definition(
                    FlatVariable::new(1),
                    FlatExpression::Mult(
                        box FlatExpression::Identifier(FlatVariable::new(0)),
                        box FlatExpression::Identifier(FlatVariable::new(0)),
                    ),
                ),
                FlatStatement::Definition(
                    FlatVariable::new(2),
                    FlatExpression::Mult(
                        box FlatExpression::Identifier(FlatVariable::new(1)),
                        box FlatExpression::Identifier(FlatVariable::new(0)),
                    ),
                ),
                FlatStatement::Definition(
                    FlatVariable::new(3),
                    FlatExpression::Mult(
                        box FlatExpression::Identifier(FlatVariable::new(2)),
                        box FlatExpression::Identifier(FlatVariable::new(0)),
                    ),
                ),
                FlatStatement::Return(FlatExpressionList {
                    expressions: vec![FlatExpression::Identifier(FlatVariable::new(3))],
                }),
            ],
            signature: Signature::new().outputs(vec![Type::FieldElement]),
        };

        let flattened = flattener.flatten_function(&mut vec![], function);

        assert_eq!(flattened, expected);
    }

    #[test]
    fn overload() {
        // def foo()
        //      return 1
        // def foo()
        //      return 1, 2
        // def main()
        //      a = foo()
        //      b, c = foo()
        //      return 1
        //
        //      should not panic
        //

        let mut flattener = Flattener::new(FieldPrime::get_required_bits());
        let functions = vec![
            TypedFunction {
                id: "foo".to_string(),
                arguments: vec![],
                statements: vec![TypedStatement::Return(vec![TypedExpression::FieldElement(
                    FieldElementExpression::Number(FieldPrime::from(1)),
                )])],
                signature: Signature::new()
                    .inputs(vec![])
                    .outputs(vec![Type::FieldElement]),
            },
            TypedFunction {
                id: "foo".to_string(),
                arguments: vec![],
                statements: vec![TypedStatement::Return(vec![
                    TypedExpression::FieldElement(FieldElementExpression::Number(
                        FieldPrime::from(1),
                    )),
                    TypedExpression::FieldElement(FieldElementExpression::Number(
                        FieldPrime::from(2),
                    )),
                ])],
                signature: Signature::new()
                    .inputs(vec![])
                    .outputs(vec![Type::FieldElement, Type::FieldElement]),
            },
            TypedFunction {
                id: "main".to_string(),
                arguments: vec![],
                statements: vec![
                    TypedStatement::Definition(
                        TypedAssignee::Identifier(Variable::field_element("a")),
                        TypedExpression::FieldElement(FieldElementExpression::FunctionCall(
                            "foo".to_string(),
                            vec![],
                        )),
                    ),
                    TypedStatement::MultipleDefinition(
                        vec![
                            Variable::field_element("b".to_string()),
                            Variable::field_element("c".to_string()),
                        ],
                        TypedExpressionList::FunctionCall(
                            "foo".to_string(),
                            vec![],
                            vec![Type::FieldElement, Type::FieldElement],
                        ),
                    ),
                    TypedStatement::Return(vec![TypedExpression::FieldElement(
                        FieldElementExpression::Number(FieldPrime::from(1)),
                    )]),
                ],
                signature: Signature::new()
                    .inputs(vec![])
                    .outputs(vec![Type::FieldElement]),
            },
        ];

        flattener.flatten_program(TypedProg {
            functions: functions,
            imported_functions: vec![],
            imports: vec![],
        });

        // shouldn't panic
    }

    #[test]
    fn if_else() {
<<<<<<< HEAD
        let mut flattener = Flattener::new(FieldPrime::get_required_bits());
        let expression =
            FieldElementExpression::IfElse(
                box BooleanExpression::Eq(
                    box FieldElementExpression::Number(FieldPrime::from(32)),
                    box FieldElementExpression::Number(FieldPrime::from(4))
                ),
                box FieldElementExpression::Number(FieldPrime::from(12)),
                box FieldElementExpression::Number(FieldPrime::from(51)),
            );

=======
        let expression = FieldElementExpression::IfElse(
            box BooleanExpression::Eq(
                box FieldElementExpression::Number(FieldPrime::from(32)),
                box FieldElementExpression::Number(FieldPrime::from(4)),
            ),
            box FieldElementExpression::Number(FieldPrime::from(12)),
            box FieldElementExpression::Number(FieldPrime::from(51)),
        );
>>>>>>> 7edd04d9

        let mut functions_flattened = vec![];
        flattener.load_corelib(&mut functions_flattened);

        flattener.flatten_field_expression(&functions_flattened, &vec![], &mut vec![], expression);
    }

    #[test]
    fn geq_leq() {
        let mut flattener = Flattener::new(FieldPrime::get_required_bits());
        let expression_le =
            BooleanExpression::Le(
                box FieldElementExpression::Number(FieldPrime::from(32)),
                box FieldElementExpression::Number(FieldPrime::from(4))
            );

        let expression_ge =
            BooleanExpression::Ge(
                box FieldElementExpression::Number(FieldPrime::from(32)),
                box FieldElementExpression::Number(FieldPrime::from(4))
            );

        flattener.flatten_boolean_expression(
            &mut vec![],
            &vec![],
            &mut vec![],
            expression_le
        );

        flattener.flatten_boolean_expression(
            &mut vec![],
            &vec![],
            &mut vec![],
            expression_ge
        );
    }

    #[test]
    fn bool_and() {
        let expression = FieldElementExpression::IfElse(
            box BooleanExpression::And(
                box BooleanExpression::Eq(
                    box FieldElementExpression::Number(FieldPrime::from(4)),
                    box FieldElementExpression::Number(FieldPrime::from(4)),
                ),
                box BooleanExpression::Lt(
                    box FieldElementExpression::Number(FieldPrime::from(4)),
                    box FieldElementExpression::Number(FieldPrime::from(20)),
                ),
            ),
            box FieldElementExpression::Number(FieldPrime::from(12)),
            box FieldElementExpression::Number(FieldPrime::from(51)),
        );

        let mut flattener = Flattener::new(FieldPrime::get_required_bits());
        let mut functions_flattened = vec![];
        flattener.load_corelib(&mut functions_flattened);
<<<<<<< HEAD
        flattener.flatten_field_expression(
            &functions_flattened,
            &vec![],
            &mut vec![],
            expression
        );
=======

        flattener.flatten_field_expression(&functions_flattened, &vec![], &mut vec![], expression);
>>>>>>> 7edd04d9
    }

    #[test]
    fn field_array() {
        // foo = [ , , ]

        let mut flattener = Flattener::new(FieldPrime::get_required_bits());
        let mut functions_flattened = vec![];
        let arguments_flattened = vec![];
        let mut statements_flattened = vec![];
        let statement = TypedStatement::Definition(
            TypedAssignee::Identifier(Variable::field_array("foo", 3)),
            FieldElementArrayExpression::Value(
                3,
                vec![
                    FieldElementExpression::Number(FieldPrime::from(1)),
                    FieldElementExpression::Number(FieldPrime::from(2)),
                    FieldElementExpression::Number(FieldPrime::from(3)),
                ],
            )
            .into(),
        );
        let expression = FieldElementArrayExpression::Identifier(3, String::from("foo"));

        flattener.flatten_statement(
            &mut functions_flattened,
            &arguments_flattened,
            &mut statements_flattened,
            statement,
        );

        let expressions = flattener.flatten_field_array_expression(
            &mut functions_flattened,
            &arguments_flattened,
            &mut statements_flattened,
            expression,
        );

        assert_eq!(
            expressions,
            vec![
                FlatExpression::Identifier(FlatVariable::new(0)),
                FlatExpression::Identifier(FlatVariable::new(1)),
                FlatExpression::Identifier(FlatVariable::new(2)),
            ]
        );
    }

    #[test]
    fn array_definition() {
        // field[3] foo = [1, 2, 3]

        let mut flattener = Flattener::new(FieldPrime::get_required_bits());
        let mut functions_flattened = vec![];
        let arguments_flattened = vec![];
        let mut statements_flattened = vec![];
        let statement = TypedStatement::Definition(
            TypedAssignee::Identifier(Variable::field_array("foo", 3)),
            FieldElementArrayExpression::Value(
                3,
                vec![
                    FieldElementExpression::Number(FieldPrime::from(1)),
                    FieldElementExpression::Number(FieldPrime::from(2)),
                    FieldElementExpression::Number(FieldPrime::from(3)),
                ],
            )
            .into(),
        );

        flattener.flatten_statement(
            &mut functions_flattened,
            &arguments_flattened,
            &mut statements_flattened,
            statement,
        );

        assert_eq!(
            statements_flattened,
            vec![
                FlatStatement::Definition(
                    FlatVariable::new(0),
                    FlatExpression::Number(FieldPrime::from(1))
                ),
                FlatStatement::Definition(
                    FlatVariable::new(1),
                    FlatExpression::Number(FieldPrime::from(2))
                ),
                FlatStatement::Definition(
                    FlatVariable::new(2),
                    FlatExpression::Number(FieldPrime::from(3))
                ),
            ]
        );
    }

    #[test]
    fn array_selection() {
        // field[3] foo = [1, 2, 3]
        // foo[1]

        let mut flattener = Flattener::new(FieldPrime::get_required_bits());
        let mut functions_flattened = vec![];
        let arguments_flattened = vec![];
        let mut statements_flattened = vec![];
        let statement = TypedStatement::Definition(
            TypedAssignee::Identifier(Variable::field_array("foo", 3)),
            FieldElementArrayExpression::Value(
                3,
                vec![
                    FieldElementExpression::Number(FieldPrime::from(1)),
                    FieldElementExpression::Number(FieldPrime::from(2)),
                    FieldElementExpression::Number(FieldPrime::from(3)),
                ],
            )
            .into(),
        );

        let expression = FieldElementExpression::Select(
            box FieldElementArrayExpression::Identifier(3, String::from("foo")),
            box FieldElementExpression::Number(FieldPrime::from(1)),
        );

        flattener.flatten_statement::<FieldPrime>(
            &mut functions_flattened,
            &arguments_flattened,
            &mut statements_flattened,
            statement,
        );

        let flat_expression = flattener.flatten_field_expression::<FieldPrime>(
            &mut functions_flattened,
            &arguments_flattened,
            &mut statements_flattened,
            expression,
        );

        assert_eq!(
            flat_expression,
            FlatExpression::Identifier(FlatVariable::new(1)),
        );
    }

    #[test]
    fn array_sum() {
        // field[3] foo = [1, 2, 3]
        // bar = foo[0] + foo[1] + foo[2]
        // we don't optimise detecting constants, this will be done in an optimiser pass

        let mut flattener = Flattener::new(FieldPrime::get_required_bits());
        let mut functions_flattened = vec![];
        let arguments_flattened = vec![];
        let mut statements_flattened = vec![];
        let def = TypedStatement::Definition(
            TypedAssignee::Identifier(Variable::field_array("foo", 3)),
            FieldElementArrayExpression::Value(
                3,
                vec![
                    FieldElementExpression::Number(FieldPrime::from(1)),
                    FieldElementExpression::Number(FieldPrime::from(2)),
                    FieldElementExpression::Number(FieldPrime::from(3)),
                ],
            )
            .into(),
        );

        let sum = TypedStatement::Definition(
            TypedAssignee::Identifier(Variable::field_element("bar")),
            FieldElementExpression::Add(
                box FieldElementExpression::Add(
                    box FieldElementExpression::Select(
                        box FieldElementArrayExpression::Identifier(3, String::from("foo")),
                        box FieldElementExpression::Number(FieldPrime::from(0)),
                    ),
                    box FieldElementExpression::Select(
                        box FieldElementArrayExpression::Identifier(3, String::from("foo")),
                        box FieldElementExpression::Number(FieldPrime::from(1)),
                    ),
                ),
                box FieldElementExpression::Select(
                    box FieldElementArrayExpression::Identifier(3, String::from("foo")),
                    box FieldElementExpression::Number(FieldPrime::from(2)),
                ),
            )
            .into(),
        );

        flattener.flatten_statement::<FieldPrime>(
            &mut functions_flattened,
            &arguments_flattened,
            &mut statements_flattened,
            def,
        );

        flattener.flatten_statement::<FieldPrime>(
            &mut functions_flattened,
            &arguments_flattened,
            &mut statements_flattened,
            sum,
        );

        assert_eq!(
            statements_flattened[3],
            FlatStatement::Definition(
                FlatVariable::new(3),
                FlatExpression::Add(
                    box FlatExpression::Add(
                        box FlatExpression::Identifier(FlatVariable::new(0)),
                        box FlatExpression::Identifier(FlatVariable::new(1)),
                    ),
                    box FlatExpression::Identifier(FlatVariable::new(2)),
                )
            )
        );
    }

    #[test]
    fn next_variable() {
        let mut flattener = Flattener::new(FieldPrime::get_required_bits());
        assert_eq!(
            FlatVariable::new(0),
            flattener.use_variable(&String::from("a"))
        );
        assert_eq!(
            flattener.get_latest_var_substitution(&String::from("a")),
            FlatVariable::new(0)
        );
        assert_eq!(
            FlatVariable::new(1),
            flattener.use_variable(&String::from("a"))
        );
        assert_eq!(
            flattener.get_latest_var_substitution(&String::from("a")),
            FlatVariable::new(1)
        );
        assert_eq!(
            FlatVariable::new(2),
            flattener.use_variable(&String::from("a"))
        );
        assert_eq!(
            flattener.get_latest_var_substitution(&String::from("a")),
            FlatVariable::new(2)
        );
    }
}<|MERGE_RESOLUTION|>--- conflicted
+++ resolved
@@ -360,30 +360,34 @@
                 ));
 
                 FlatExpression::Identifier(name_1_y)
-<<<<<<< HEAD
-            },
+            }
             BooleanExpression::Le(box lhs, box rhs) => {
-                let lt = self.flatten_boolean_expression(functions_flattened,
-                                                         arguments_flattened,
-                                                         statements_flattened,
-                                                         BooleanExpression::Lt(box lhs.clone(), box rhs.clone()));
-                let eq = self.flatten_boolean_expression(functions_flattened,
-                                                         arguments_flattened,
-                                                         statements_flattened,
-                                                         BooleanExpression::Eq(box lhs.clone(), box rhs.clone()));
+                let lt = self.flatten_boolean_expression(
+                    functions_flattened,
+                    arguments_flattened,
+                    statements_flattened,
+                    BooleanExpression::Lt(box lhs.clone(), box rhs.clone()),
+                );
+                let eq = self.flatten_boolean_expression(
+                    functions_flattened,
+                    arguments_flattened,
+                    statements_flattened,
+                    BooleanExpression::Eq(box lhs.clone(), box rhs.clone()),
+                );
                 FlatExpression::Add(box eq, box lt)
             }
-            BooleanExpression::Gt(lhs, rhs) => self.flatten_boolean_expression(functions_flattened,
-                                                                               arguments_flattened,
-                                                                               statements_flattened,
-                                                                               BooleanExpression::Lt(rhs, lhs)),
-            BooleanExpression::Ge(lhs, rhs) => self.flatten_boolean_expression(functions_flattened,
-                                                                               arguments_flattened,
-                                                                               statements_flattened,
-                                                                               BooleanExpression::Le(rhs, lhs)),
-=======
-            }
->>>>>>> 7edd04d9
+            BooleanExpression::Gt(lhs, rhs) => self.flatten_boolean_expression(
+                functions_flattened,
+                arguments_flattened,
+                statements_flattened,
+                BooleanExpression::Lt(rhs, lhs),
+            ),
+            BooleanExpression::Ge(lhs, rhs) => self.flatten_boolean_expression(
+                functions_flattened,
+                arguments_flattened,
+                statements_flattened,
+                BooleanExpression::Le(rhs, lhs),
+            ),
             BooleanExpression::Or(box lhs, box rhs) => {
                 let x = box self.flatten_boolean_expression(
                     functions_flattened,
@@ -440,22 +444,11 @@
                 );
 
                 FlatExpression::Sub(box FlatExpression::Number(T::one()), box x)
-<<<<<<< HEAD
-            },
-            BooleanExpression::Value(b) => {
-                FlatExpression::Number(match b {
-                    true => T::from(1),
-                    false => T::from(0)
-                })
-            }
-=======
             }
             BooleanExpression::Value(b) => FlatExpression::Number(match b {
                 true => T::from(1),
                 false => T::from(0),
             }),
-            _ => unimplemented!(),
->>>>>>> 7edd04d9
         }
     }
 
@@ -1926,19 +1919,7 @@
 
     #[test]
     fn if_else() {
-<<<<<<< HEAD
         let mut flattener = Flattener::new(FieldPrime::get_required_bits());
-        let expression =
-            FieldElementExpression::IfElse(
-                box BooleanExpression::Eq(
-                    box FieldElementExpression::Number(FieldPrime::from(32)),
-                    box FieldElementExpression::Number(FieldPrime::from(4))
-                ),
-                box FieldElementExpression::Number(FieldPrime::from(12)),
-                box FieldElementExpression::Number(FieldPrime::from(51)),
-            );
-
-=======
         let expression = FieldElementExpression::IfElse(
             box BooleanExpression::Eq(
                 box FieldElementExpression::Number(FieldPrime::from(32)),
@@ -1947,7 +1928,6 @@
             box FieldElementExpression::Number(FieldPrime::from(12)),
             box FieldElementExpression::Number(FieldPrime::from(51)),
         );
->>>>>>> 7edd04d9
 
         let mut functions_flattened = vec![];
         flattener.load_corelib(&mut functions_flattened);
@@ -1958,31 +1938,19 @@
     #[test]
     fn geq_leq() {
         let mut flattener = Flattener::new(FieldPrime::get_required_bits());
-        let expression_le =
-            BooleanExpression::Le(
-                box FieldElementExpression::Number(FieldPrime::from(32)),
-                box FieldElementExpression::Number(FieldPrime::from(4))
-            );
-
-        let expression_ge =
-            BooleanExpression::Ge(
-                box FieldElementExpression::Number(FieldPrime::from(32)),
-                box FieldElementExpression::Number(FieldPrime::from(4))
-            );
-
-        flattener.flatten_boolean_expression(
-            &mut vec![],
-            &vec![],
-            &mut vec![],
-            expression_le
-        );
-
-        flattener.flatten_boolean_expression(
-            &mut vec![],
-            &vec![],
-            &mut vec![],
-            expression_ge
-        );
+        let expression_le = BooleanExpression::Le(
+            box FieldElementExpression::Number(FieldPrime::from(32)),
+            box FieldElementExpression::Number(FieldPrime::from(4)),
+        );
+
+        let expression_ge = BooleanExpression::Ge(
+            box FieldElementExpression::Number(FieldPrime::from(32)),
+            box FieldElementExpression::Number(FieldPrime::from(4)),
+        );
+
+        flattener.flatten_boolean_expression(&mut vec![], &vec![], &mut vec![], expression_le);
+
+        flattener.flatten_boolean_expression(&mut vec![], &vec![], &mut vec![], expression_ge);
     }
 
     #[test]
@@ -2005,17 +1973,7 @@
         let mut flattener = Flattener::new(FieldPrime::get_required_bits());
         let mut functions_flattened = vec![];
         flattener.load_corelib(&mut functions_flattened);
-<<<<<<< HEAD
-        flattener.flatten_field_expression(
-            &functions_flattened,
-            &vec![],
-            &mut vec![],
-            expression
-        );
-=======
-
         flattener.flatten_field_expression(&functions_flattened, &vec![], &mut vec![], expression);
->>>>>>> 7edd04d9
     }
 
     #[test]
