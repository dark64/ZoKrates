//! Module containing the `Flattener` to process a program that it is R1CS-able.
//!
//! @file flatten.rs
//! @author Dennis Kuhnert <dennis.kuhnert@campus.tu-berlin.de>
//! @author Jacob Eberhardt <jacob.eberhardt@tu-berlin.de>
//! @date 2017

use bimap::BiMap;
use flat_absy::*;
use helpers::{DirectiveStatement, Helper, RustHelper};
use std::collections::HashMap;
use typed_absy::*;
use types::conversions::cast;
use types::Signature;
use types::Type;
use zokrates_field::field::Field;

/// Flattener, computes flattened program.
#[derive(Debug)]
pub struct Flattener {
    /// Number of bits needed to represent the maximum value.
    bits: usize,
    /// Index of the next introduced variable while processing the program.
    next_var_idx: usize,
    ///
    bijection: BiMap<String, FlatVariable>,
}
impl Flattener {
    /// Returns a `Flattener` with fresh a fresh [substitution] and [variables].
    ///
    /// # Arguments
    ///
    /// * `bits` - Number of bits needed to represent the maximum value.
    pub fn new(bits: usize) -> Flattener {
        Flattener {
            bits: bits,
            next_var_idx: 0,
            bijection: BiMap::new(),
        }
    }

    /// Loads the code library
    fn load_corelib<T: Field>(&mut self, functions_flattened: &mut Vec<FlatFunction<T>>) -> () {
        // Load type casting functions
        functions_flattened.push(cast(&Type::Boolean, &Type::FieldElement));

        // Load IfElse helper
        let ie = TypedFunction {
            id: "_if_else_field".to_string(),
            arguments: vec![
                Parameter {
                    id: Variable {
                        id: "condition".to_string(),
                        _type: Type::Boolean,
                    },
                    private: true,
                },
                Parameter {
                    id: Variable {
                        id: "consequence".to_string(),
                        _type: Type::FieldElement,
                    },
                    private: true,
                },
                Parameter {
                    id: Variable {
                        id: "alternative".to_string(),
                        _type: Type::FieldElement,
                    },
                    private: true,
                },
            ],
            statements: vec![
                TypedStatement::Definition(
                    TypedAssignee::Identifier(Variable::field_element("condition_as_field")),
                    FieldElementExpression::FunctionCall(
                        "_bool_to_field".to_string(),
                        vec![BooleanExpression::Identifier("condition".to_string()).into()],
                    )
                    .into(),
                ),
                TypedStatement::Return(vec![FieldElementExpression::Add(
                    box FieldElementExpression::Mult(
                        box FieldElementExpression::Identifier("condition_as_field".to_string()),
                        box FieldElementExpression::Identifier("consequence".to_string()),
                    ),
                    box FieldElementExpression::Mult(
                        box FieldElementExpression::Sub(
                            box FieldElementExpression::Number(T::one()),
                            box FieldElementExpression::Identifier(
                                "condition_as_field".to_string(),
                            ),
                        ),
                        box FieldElementExpression::Identifier("alternative".to_string()),
                    ),
                )
                .into()]),
            ],
            signature: Signature::new()
                .inputs(vec![Type::Boolean, Type::FieldElement, Type::FieldElement])
                .outputs(vec![Type::FieldElement]),
        };

        let ief = self.flatten_function(functions_flattened, ie);
        functions_flattened.push(ief);
    }

    /// Flattens a boolean expression
    ///
    /// # Arguments
    ///
    /// * `statements_flattened` - Vector where new flattened statements can be added.
    /// * `condition` - `Condition` that will be flattened.
    ///
    /// # Postconditions
    ///
    /// * `flatten_boolean_expressions` always returns a linear expression,
    /// * in order to preserve composability.
    fn flatten_boolean_expression<T: Field>(
        &mut self,
        functions_flattened: &Vec<FlatFunction<T>>,
        arguments_flattened: &Vec<FlatParameter>,
        statements_flattened: &mut Vec<FlatStatement<T>>,
        expression: BooleanExpression<T>,
    ) -> FlatExpression<T> {
        // those will be booleans in the future
        match expression {
            BooleanExpression::Identifier(x) => {
                FlatExpression::Identifier(self.bijection.get_by_left(&x).unwrap().clone())
            }
            BooleanExpression::Lt(box lhs, box rhs) => {
                // We know from semantic checking that lhs and rhs have the same type
                // What the expression will flatten to depends on that type

                let lhs_flattened = self.flatten_field_expression(
                    functions_flattened,
                    arguments_flattened,
                    statements_flattened,
                    lhs,
                );
                let rhs_flattened = self.flatten_field_expression(
                    functions_flattened,
                    arguments_flattened,
                    statements_flattened,
                    rhs,
                );

                // lhs
                let lhs_id = self.use_sym();
                statements_flattened.push(FlatStatement::Definition(lhs_id, lhs_flattened));

                // check that lhs and rhs are within the right range, ie, their last two bits are zero

                // lhs
                {
                    // define variables for the bits
                    let lhs_bits: Vec<FlatVariable> =
                        (0..self.bits).map(|_| self.use_sym()).collect();

                    // add a directive to get the bits
                    statements_flattened.push(FlatStatement::Directive(DirectiveStatement::new(
                        lhs_bits.clone(),
                        Helper::bits(),
                        vec![lhs_id],
                    )));

                    // bitness checks
                    for i in 0..self.bits - 2 {
                        statements_flattened.push(FlatStatement::Condition(
                            FlatExpression::Identifier(lhs_bits[i + 2]),
                            FlatExpression::Mult(
                                box FlatExpression::Identifier(lhs_bits[i + 2]),
                                box FlatExpression::Identifier(lhs_bits[i + 2]),
                            ),
                        ));
                    }

                    // bit decomposition check
                    let mut lhs_sum = FlatExpression::Number(T::from(0));

                    for i in 0..self.bits - 2 {
                        lhs_sum = FlatExpression::Add(
                            box lhs_sum,
                            box FlatExpression::Mult(
                                box FlatExpression::Identifier(lhs_bits[i + 2]),
                                box FlatExpression::Number(T::from(2).pow(self.bits - 2 - i - 1)),
                            ),
                        );
                    }

                    statements_flattened.push(FlatStatement::Condition(
                        FlatExpression::Identifier(lhs_id),
                        lhs_sum,
                    ));
                }

                // rhs
                let rhs_id = self.use_sym();
                statements_flattened.push(FlatStatement::Definition(rhs_id, rhs_flattened));

                // rhs
                {
                    // define variables for the bits
                    let rhs_bits: Vec<FlatVariable> =
                        (0..self.bits).map(|_| self.use_sym()).collect();

                    // add a directive to get the bits
                    statements_flattened.push(FlatStatement::Directive(DirectiveStatement::new(
                        rhs_bits.clone(),
                        Helper::bits(),
                        vec![rhs_id],
                    )));

                    // bitness checks
                    for i in 0..self.bits - 2 {
                        statements_flattened.push(FlatStatement::Condition(
                            FlatExpression::Identifier(rhs_bits[i + 2]),
                            FlatExpression::Mult(
                                box FlatExpression::Identifier(rhs_bits[i + 2]),
                                box FlatExpression::Identifier(rhs_bits[i + 2]),
                            ),
                        ));
                    }

                    // bit decomposition check
                    let mut rhs_sum = FlatExpression::Number(T::from(0));

                    for i in 0..self.bits - 2 {
                        rhs_sum = FlatExpression::Add(
                            box rhs_sum,
                            box FlatExpression::Mult(
                                box FlatExpression::Identifier(rhs_bits[i + 2]),
                                box FlatExpression::Number(T::from(2).pow(self.bits - 2 - i - 1)),
                            ),
                        );
                    }

                    statements_flattened.push(FlatStatement::Condition(
                        FlatExpression::Identifier(rhs_id),
                        rhs_sum,
                    ));
                }

                // sym := (lhs * 2) - (rhs * 2)
                let subtraction_result = FlatExpression::Sub(
                    box FlatExpression::Mult(
                        box FlatExpression::Number(T::from(2)),
                        box FlatExpression::Identifier(lhs_id),
                    ),
                    box FlatExpression::Mult(
                        box FlatExpression::Number(T::from(2)),
                        box FlatExpression::Identifier(rhs_id),
                    ),
                );

                // define variables for the bits
                let sub_bits: Vec<FlatVariable> = (0..self.bits).map(|_| self.use_sym()).collect();

                // add a directive to get the bits
                statements_flattened.push(FlatStatement::Directive(DirectiveStatement::new(
                    sub_bits.clone(),
                    Helper::bits(),
                    vec![subtraction_result.clone()],
                )));

                // bitness checks
                for i in 0..self.bits {
                    statements_flattened.push(FlatStatement::Condition(
                        FlatExpression::Identifier(sub_bits[i]),
                        FlatExpression::Mult(
                            box FlatExpression::Identifier(sub_bits[i]),
                            box FlatExpression::Identifier(sub_bits[i]),
                        ),
                    ));
                }

                // sum(sym_b{i} * 2**i)
                let mut expr = FlatExpression::Number(T::from(0));

                for i in 0..self.bits {
                    expr = FlatExpression::Add(
                        box expr,
                        box FlatExpression::Mult(
                            box FlatExpression::Identifier(sub_bits[i]),
                            box FlatExpression::Number(T::from(2).pow(self.bits - i - 1)),
                        ),
                    );
                }

                statements_flattened.push(FlatStatement::Condition(subtraction_result, expr));

                FlatExpression::Identifier(sub_bits[0])
            }
            BooleanExpression::Eq(box lhs, box rhs) => {
                // We know from semantic checking that lhs and rhs have the same type
                // What the expression will flatten to depends on that type

                // Wanted: (Y = (X != 0) ? 1 : 0)
                // X = a - b
                // # Y = if X == 0 then 0 else 1 fi
                // # M = if X == 0 then 1 else 1/X fi
                // Y == X * M
                // 0 == (1-Y) * X

                let name_y = self.use_sym();
                let name_m = self.use_sym();

                let x = self.flatten_field_expression(
                    functions_flattened,
                    arguments_flattened,
                    statements_flattened,
                    FieldElementExpression::Sub(box lhs, box rhs),
                );

                statements_flattened.push(FlatStatement::Directive(DirectiveStatement::new(
                    vec![name_y, name_m],
                    Helper::Rust(RustHelper::ConditionEq),
                    vec![x.clone()],
                )));
                statements_flattened.push(FlatStatement::Condition(
                    FlatExpression::Identifier(name_y),
                    FlatExpression::Mult(box x.clone(), box FlatExpression::Identifier(name_m)),
                ));

                let res = FlatExpression::Sub(
                    box FlatExpression::Number(T::one()),
                    box FlatExpression::Identifier(name_y),
                );

                statements_flattened.push(FlatStatement::Condition(
                    FlatExpression::Number(T::zero()),
                    FlatExpression::Mult(box res.clone(), box x),
                ));

                res
            }
            BooleanExpression::Le(box lhs, box rhs) => {
                let lt = self.flatten_boolean_expression(
                    functions_flattened,
                    arguments_flattened,
                    statements_flattened,
                    BooleanExpression::Lt(box lhs.clone(), box rhs.clone()),
                );
                let eq = self.flatten_boolean_expression(
                    functions_flattened,
                    arguments_flattened,
                    statements_flattened,
                    BooleanExpression::Eq(box lhs.clone(), box rhs.clone()),
                );
                FlatExpression::Add(box eq, box lt)
            }
            BooleanExpression::Gt(lhs, rhs) => self.flatten_boolean_expression(
                functions_flattened,
                arguments_flattened,
                statements_flattened,
                BooleanExpression::Lt(rhs, lhs),
            ),
            BooleanExpression::Ge(lhs, rhs) => self.flatten_boolean_expression(
                functions_flattened,
                arguments_flattened,
                statements_flattened,
                BooleanExpression::Le(rhs, lhs),
            ),
            BooleanExpression::Or(box lhs, box rhs) => {
                let x = box self.flatten_boolean_expression(
                    functions_flattened,
                    arguments_flattened,
                    statements_flattened,
                    lhs,
                );
                let y = box self.flatten_boolean_expression(
                    functions_flattened,
                    arguments_flattened,
                    statements_flattened,
                    rhs,
                );
                assert!(x.is_linear() && y.is_linear());
                let name_x_and_y = self.use_sym();
                statements_flattened.push(FlatStatement::Definition(
                    name_x_and_y,
                    FlatExpression::Mult(x.clone(), y.clone()),
                ));
                FlatExpression::Sub(
                    box FlatExpression::Add(x, y),
                    box FlatExpression::Identifier(name_x_and_y),
                )
            }
            BooleanExpression::And(box lhs, box rhs) => {
                let x = self.flatten_boolean_expression(
                    functions_flattened,
                    arguments_flattened,
                    statements_flattened,
                    lhs,
                );
                let y = self.flatten_boolean_expression(
                    functions_flattened,
                    arguments_flattened,
                    statements_flattened,
                    rhs,
                );

                let name_x_and_y = self.use_sym();
                assert!(x.is_linear() && y.is_linear());
                statements_flattened.push(FlatStatement::Definition(
                    name_x_and_y,
                    FlatExpression::Mult(box x, box y),
                ));

                FlatExpression::Identifier(name_x_and_y)
            }
            BooleanExpression::Not(box exp) => {
                let x = self.flatten_boolean_expression(
                    functions_flattened,
                    arguments_flattened,
                    statements_flattened,
                    exp,
                );
                FlatExpression::Sub(box FlatExpression::Number(T::one()), box x)
            }
            BooleanExpression::Value(b) => FlatExpression::Number(match b {
                true => T::from(1),
                false => T::from(0),
            }),
        }
    }

    fn flatten_function_call<T: Field>(
        &mut self,
        functions_flattened: &Vec<FlatFunction<T>>,
        arguments_flattened: &Vec<FlatParameter>,
        statements_flattened: &mut Vec<FlatStatement<T>>,
        id: &String,
        return_types: Vec<Type>,
        param_expressions: &Vec<TypedExpression<T>>,
    ) -> FlatExpressionList<T> {
        let passed_signature = Signature::new()
            .inputs(param_expressions.iter().map(|e| e.get_type()).collect())
            .outputs(return_types);

        let funct = self
            .get_function(passed_signature, &functions_flattened, id)
            .clone();

        let mut replacement_map = HashMap::new();

        // Handle complex parameters and assign values:
        // Rename Parameters, assign them to values in call. Resolve complex expressions with definitions
        let params_flattened = param_expressions
            .into_iter()
            .map(|param_expr| {
                self.flatten_expression(
                    functions_flattened,
                    arguments_flattened,
                    statements_flattened,
                    param_expr.clone(),
                )
            })
            .into_iter()
            .flat_map(|x| x)
            .collect::<Vec<_>>();

        let params_flattened = params_flattened
            .into_iter()
            .map(|e| e.apply_recursive_substitution(&self.substitution))
            .collect::<Vec<_>>();

        for (concrete_argument, formal_argument) in
            params_flattened.into_iter().zip(funct.arguments)
        {
            let new_var = self.use_sym();
            statements_flattened.push(FlatStatement::Definition(new_var, concrete_argument));
            replacement_map.insert(formal_argument.id, new_var);
        }

        // Ensure Renaming and correct returns:
        // add all flattened statements, adapt return statement

        let (return_statements, statements): (Vec<_>, Vec<_>) =
            funct.statements.into_iter().partition(|s| match s {
                FlatStatement::Return(..) => true,
                _ => false,
            });

        let statements: Vec<_> = statements
            .into_iter()
            .map(|stat| match stat {
                // set return statements right sidreturne as expression result
                FlatStatement::Return(..) => unreachable!(),
                FlatStatement::Definition(var, rhs) => {
                    let new_var = self.issue_new_variable();
                    replacement_map.insert(var, new_var);
                    let new_rhs = rhs.apply_direct_substitution(&replacement_map);
                    FlatStatement::Definition(new_var, new_rhs)
                }
                FlatStatement::Condition(lhs, rhs) => {
                    let new_lhs = lhs.apply_direct_substitution(&replacement_map);
                    let new_rhs = rhs.apply_direct_substitution(&replacement_map);
                    FlatStatement::Condition(new_lhs, new_rhs)
                }
                FlatStatement::Directive(d) => {
                    let new_outputs = d
                        .outputs
                        .into_iter()
                        .map(|o| {
                            let new_o = self.issue_new_variable();
                            replacement_map.insert(o, new_o);
                            new_o
                        })
                        .collect();
                    let new_inputs = d
                        .inputs
                        .into_iter()
                        .map(|i| i.apply_direct_substitution(&replacement_map))
                        .collect();
                    FlatStatement::Directive(DirectiveStatement {
                        outputs: new_outputs,
                        helper: d.helper,
                        inputs: new_inputs,
                    })
<<<<<<< HEAD
=======
                    .into_iter()
                    .flat_map(|x| x)
                    .collect::<Vec<_>>();

                for (index, r) in params_flattened.into_iter().enumerate() {
                    let new_var = self.use_sym();
                    statements_flattened.push(FlatStatement::Definition(new_var, r));
                    replacement_map.insert(funct.arguments.get(index).unwrap().id.clone(), new_var);
>>>>>>> 2e675a5c
                }
            })
            .collect();

<<<<<<< HEAD
        statements_flattened.extend(statements);

        match return_statements[0].clone() {
            FlatStatement::Return(list) => FlatExpressionList {
                expressions: list
                    .expressions
                    .into_iter()
                    .map(|x| x.apply_direct_substitution(&replacement_map))
                    .collect(),
            },
            _ => unreachable!(),
=======
                // Ensure Renaming and correct returns:
                // add all flattened statements, adapt return statement
                for stat in funct.statements.clone() {
                    match stat {
                        // set return statements right sidreturne as expression result
                        FlatStatement::Return(list) => {
                            return FlatExpressionList {
                                expressions: list
                                    .expressions
                                    .into_iter()
                                    .map(|x| x.apply_substitution(&replacement_map))
                                    .collect(),
                            };
                        }
                        FlatStatement::Definition(var, rhs) => {
                            let new_var = self.issue_new_variable();
                            replacement_map.insert(var, new_var);
                            let new_rhs = rhs.apply_substitution(&replacement_map);
                            statements_flattened.push(FlatStatement::Definition(new_var, new_rhs));
                        }
                        FlatStatement::Condition(lhs, rhs) => {
                            let new_lhs = lhs.apply_substitution(&replacement_map);
                            let new_rhs = rhs.apply_substitution(&replacement_map);
                            statements_flattened.push(FlatStatement::Condition(new_lhs, new_rhs));
                        }
                        FlatStatement::Directive(d) => {
                            let new_outputs = d
                                .outputs
                                .into_iter()
                                .map(|o| {
                                    let new_o = self.issue_new_variable();
                                    replacement_map.insert(o, new_o);
                                    new_o
                                })
                                .collect();
                            let new_inputs = d
                                .inputs
                                .into_iter()
                                .map(|i| i.apply_substitution(&replacement_map))
                                .collect();
                            statements_flattened.push(FlatStatement::Directive(
                                DirectiveStatement {
                                    outputs: new_outputs,
                                    helper: d.helper.clone(),
                                    inputs: new_inputs,
                                },
                            ))
                        }
                    }
                }
            }
>>>>>>> 2e675a5c
        }
    }

    fn flatten_expression<T: Field>(
        &mut self,
        functions_flattened: &Vec<FlatFunction<T>>,
        arguments_flattened: &Vec<FlatParameter>,
        statements_flattened: &mut Vec<FlatStatement<T>>,
        expr: TypedExpression<T>,
    ) -> Vec<FlatExpression<T>> {
        match expr {
            TypedExpression::FieldElement(e) => vec![self.flatten_field_expression(
                functions_flattened,
                arguments_flattened,
                statements_flattened,
                e,
            )],
            TypedExpression::Boolean(e) => vec![self.flatten_boolean_expression(
                functions_flattened,
                arguments_flattened,
                statements_flattened,
                e,
            )],
            TypedExpression::FieldElementArray(e) => self.flatten_field_array_expression(
                functions_flattened,
                arguments_flattened,
                statements_flattened,
                e,
            ),
        }
    }

    fn flatten_field_expression<T: Field>(
        &mut self,
        functions_flattened: &Vec<FlatFunction<T>>,
        arguments_flattened: &Vec<FlatParameter>,
        statements_flattened: &mut Vec<FlatStatement<T>>,
        expr: FieldElementExpression<T>,
    ) -> FlatExpression<T> {
        match expr {
            FieldElementExpression::Number(x) => FlatExpression::Number(x), // force to be a field element
            FieldElementExpression::Identifier(x) => {
                FlatExpression::Identifier(self.bijection.get_by_left(&x).unwrap().clone())
            }
            FieldElementExpression::Add(box left, box right) => {
                let left_flattened = self.flatten_field_expression(
                    functions_flattened,
                    arguments_flattened,
                    statements_flattened,
                    left,
                );
                let right_flattened = self.flatten_field_expression(
                    functions_flattened,
                    arguments_flattened,
                    statements_flattened,
                    right,
                );
                let new_left = if left_flattened.is_linear() {
                    left_flattened
                } else {
                    let id = self.use_sym();
                    statements_flattened.push(FlatStatement::Definition(id, left_flattened));
                    FlatExpression::Identifier(id)
                };
                let new_right = if right_flattened.is_linear() {
                    right_flattened
                } else {
                    let id = self.use_sym();
                    statements_flattened.push(FlatStatement::Definition(id, right_flattened));
                    FlatExpression::Identifier(id)
                };
                FlatExpression::Add(box new_left, box new_right)
            }
            FieldElementExpression::Sub(box left, box right) => {
                let left_flattened = self.flatten_field_expression(
                    functions_flattened,
                    arguments_flattened,
                    statements_flattened,
                    left,
                );
                let right_flattened = self.flatten_field_expression(
                    functions_flattened,
                    arguments_flattened,
                    statements_flattened,
                    right,
                );

                let new_left = if left_flattened.is_linear() {
                    left_flattened
                } else {
                    let id = self.use_sym();
                    statements_flattened.push(FlatStatement::Definition(id, left_flattened));
                    FlatExpression::Identifier(id)
                };
                let new_right = if right_flattened.is_linear() {
                    right_flattened
                } else {
                    let id = self.use_sym();
                    statements_flattened.push(FlatStatement::Definition(id, right_flattened));
                    FlatExpression::Identifier(id)
                };

                FlatExpression::Sub(box new_left, box new_right)
            }
            FieldElementExpression::Mult(box left, box right) => {
                let left_flattened = self.flatten_field_expression(
                    functions_flattened,
                    arguments_flattened,
                    statements_flattened,
                    left,
                );
                let right_flattened = self.flatten_field_expression(
                    functions_flattened,
                    arguments_flattened,
                    statements_flattened,
                    right,
                );
                let new_left = if left_flattened.is_linear() {
                    left_flattened
                } else {
                    let id = self.use_sym();
                    statements_flattened.push(FlatStatement::Definition(id, left_flattened));
                    FlatExpression::Identifier(id)
                };
                let new_right = if right_flattened.is_linear() {
                    right_flattened
                } else {
                    let id = self.use_sym();
                    statements_flattened.push(FlatStatement::Definition(id, right_flattened));
                    FlatExpression::Identifier(id)
                };
                FlatExpression::Mult(box new_left, box new_right)
            }
            FieldElementExpression::Div(box left, box right) => {
                let left_flattened = self.flatten_field_expression(
                    functions_flattened,
                    arguments_flattened,
                    statements_flattened,
                    left,
                );
                let right_flattened = self.flatten_field_expression(
                    functions_flattened,
                    arguments_flattened,
                    statements_flattened,
                    right,
                );
                let new_left: FlatExpression<T> = {
                    let id = self.use_sym();
                    statements_flattened.push(FlatStatement::Definition(id, left_flattened));
                    id.into()
                };
                let new_right: FlatExpression<T> = {
                    let id = self.use_sym();
                    statements_flattened.push(FlatStatement::Definition(id, right_flattened));
                    id.into()
                };

                let invb = self.use_sym();
                let inverse = self.use_sym();

                // # invb = 1/b
                statements_flattened.push(FlatStatement::Directive(DirectiveStatement::new(
                    vec![invb],
                    Helper::Rust(RustHelper::Div),
                    vec![FlatExpression::Number(T::one()), new_right.clone()],
                )));

                // assert(invb * b == 1)
                statements_flattened.push(FlatStatement::Condition(
                    FlatExpression::Number(T::one()),
                    FlatExpression::Mult(box invb.into(), box new_right.clone().into()),
                ));

                // # c = a/b
                statements_flattened.push(FlatStatement::Directive(DirectiveStatement::new(
                    vec![inverse],
                    Helper::Rust(RustHelper::Div),
                    vec![new_left.clone(), new_right.clone()],
                )));

                // assert(c * b == a)
                statements_flattened.push(FlatStatement::Condition(
                    new_left.into(),
                    FlatExpression::Mult(box new_right, box inverse.into()),
                ));

                inverse.into()
            }
            FieldElementExpression::Pow(box base, box exponent) => {
                match exponent {
                    FieldElementExpression::Number(ref e) => {
                        // flatten the base expression
                        let base_flattened = self.flatten_field_expression(
                            functions_flattened,
                            arguments_flattened,
                            statements_flattened,
                            base.clone(),
                        );

                        // we require from the base to be linear
                        // TODO change that
                        assert!(base_flattened.is_linear());

                        match e {
                            e if *e == T::zero() => FlatExpression::Number(T::one()),
                            // flatten(base ** 1) == flatten(base)
                            e if *e == T::one() => base_flattened,
                            // flatten(base ** 2) == flatten(base) * flatten(base)
                            // in this case, no need to define an intermediate variable
                            // as if a is linear, a ** 2 quadratic
                            e if *e == T::from(2) => {
                                FlatExpression::Mult(box base_flattened.clone(), box base_flattened)
                            }
                            // flatten(base ** n) = flatten(base) * flatten(base ** (n-1))
                            e => {
                                // flatten(base ** (n-1))
                                let tmp_expression = self.flatten_field_expression(
                                    functions_flattened,
                                    arguments_flattened,
                                    statements_flattened,
                                    FieldElementExpression::Pow(
                                        box base,
                                        box FieldElementExpression::Number(e.clone() - T::one()),
                                    ),
                                );

                                let id = self.use_sym();

                                statements_flattened
                                    .push(FlatStatement::Definition(id, tmp_expression));

                                FlatExpression::Mult(
                                    box FlatExpression::Identifier(id),
                                    box base_flattened,
                                )
                            }
                        }
                    }
                    _ => panic!("Expected number as pow exponent"),
                }
            }
            FieldElementExpression::IfElse(box condition, box consequent, box alternative) => self
                .flatten_function_call(
                    functions_flattened,
                    arguments_flattened,
                    statements_flattened,
                    &"_if_else_field".to_string(),
                    vec![Type::FieldElement],
                    &vec![condition.into(), consequent.into(), alternative.into()],
                )
                .expressions[0]
                .clone(),
            FieldElementExpression::FunctionCall(ref id, ref param_expressions) => {
                let exprs_flattened = self.flatten_function_call(
                    functions_flattened,
                    arguments_flattened,
                    statements_flattened,
                    id,
                    vec![Type::FieldElement],
                    param_expressions,
                );
                assert!(exprs_flattened.expressions.len() == 1); // outside of MultipleDefinition, FunctionCalls must return a single value
                exprs_flattened.expressions[0].clone()
            }
            FieldElementExpression::Select(box array, box index) => {
                match index {
                    FieldElementExpression::Number(n) => match array {
                        FieldElementArrayExpression::Identifier(size, id) => {
                            assert!(n < T::from(size));
                            FlatExpression::Identifier(
                                self.get_latest_var_substitution(&format!("{}_c{}", id, n))
                                    .clone(),
                            )
                        }
                        FieldElementArrayExpression::Value(size, expressions) => {
                            assert!(n < T::from(size));
                            self.flatten_field_expression(
                                functions_flattened,
                                arguments_flattened,
                                statements_flattened,
                                expressions[n.to_dec_string().parse::<usize>().unwrap()].clone(),
                            )
                        }
                        FieldElementArrayExpression::FunctionCall(..) => {
                            unimplemented!("please use intermediate variables for now")
                        }
                        FieldElementArrayExpression::IfElse(
                            condition,
                            consequence,
                            alternative,
                        ) => {
                            // [if cond then [a, b] else [c, d]][1] == if cond then [a, b][1] else [c, d][1]
                            self.flatten_field_expression(
                                functions_flattened,
                                arguments_flattened,
                                statements_flattened,
                                FieldElementExpression::IfElse(
                                    condition,
                                    box FieldElementExpression::Select(
                                        consequence,
                                        box FieldElementExpression::Number(n.clone()),
                                    ),
                                    box FieldElementExpression::Select(
                                        alternative,
                                        box FieldElementExpression::Number(n),
                                    ),
                                ),
                            )
                        }
                    },
                    e => {
                        let size = array.size();
                        // we have array[e] with e an arbitrary expression
                        // first we check that e is in 0..array.len(), so we check that sum(if e == i then 1 else 0) == 1
                        // here depending on the size, we could use a proper range check based on bits
                        let range_check = (0..size)
                            .map(|i| {
                                FieldElementExpression::IfElse(
                                    box BooleanExpression::Eq(
                                        box e.clone(),
                                        box FieldElementExpression::Number(T::from(i)),
                                    ),
                                    box FieldElementExpression::Number(T::from(1)),
                                    box FieldElementExpression::Number(T::from(0)),
                                )
                            })
                            .fold(FieldElementExpression::Number(T::from(0)), |acc, e| {
                                FieldElementExpression::Add(box acc, box e)
                            });

                        let range_check_statement = TypedStatement::Condition(
                            FieldElementExpression::Number(T::from(1)).into(),
                            range_check.into(),
                        );

                        self.flatten_statement(
                            functions_flattened,
                            arguments_flattened,
                            statements_flattened,
                            range_check_statement,
                        );

                        // now we flatten to sum(if e == i then array[i] else 0)
                        let lookup = (0..size)
                            .map(|i| {
                                FieldElementExpression::IfElse(
                                    box BooleanExpression::Eq(
                                        box e.clone(),
                                        box FieldElementExpression::Number(T::from(i)),
                                    ),
                                    box match array.clone() {
                                        FieldElementArrayExpression::Identifier(_, id) => {
                                            FieldElementExpression::Identifier(format!(
                                                "{}_c{}",
                                                id, i
                                            ))
                                        }
                                        FieldElementArrayExpression::Value(size, expressions) => {
                                            assert_eq!(size, expressions.len());
                                            expressions[i].clone()
                                        }
                                        FieldElementArrayExpression::FunctionCall(..) => {
                                            unimplemented!(
                                                "please use intermediate variables for now"
                                            )
                                        }
                                        FieldElementArrayExpression::IfElse(
                                            condition,
                                            consequence,
                                            alternative,
                                        ) => FieldElementExpression::IfElse(
                                            condition,
                                            box FieldElementExpression::Select(
                                                consequence,
                                                box FieldElementExpression::Number(T::from(i)),
                                            ),
                                            box FieldElementExpression::Select(
                                                alternative,
                                                box FieldElementExpression::Number(T::from(i)),
                                            ),
                                        ),
                                    },
                                    box FieldElementExpression::Number(T::from(0)),
                                )
                            })
                            .fold(FieldElementExpression::Number(T::from(0)), |acc, e| {
                                FieldElementExpression::Add(box acc, box e)
                            });

                        self.flatten_field_expression(
                            functions_flattened,
                            arguments_flattened,
                            statements_flattened,
                            lookup,
                        )
                    }
                }
            }
        }
    }

    fn flatten_field_array_expression<T: Field>(
        &mut self,
        functions_flattened: &Vec<FlatFunction<T>>,
        arguments_flattened: &Vec<FlatParameter>,
        statements_flattened: &mut Vec<FlatStatement<T>>,
        expr: FieldElementArrayExpression<T>,
    ) -> Vec<FlatExpression<T>> {
        match expr {
            FieldElementArrayExpression::Identifier(size, x) => (0..size)
                .map(|index| {
                    FlatExpression::Identifier(
                        self.get_latest_var_substitution(&format!("{}_c{}", x, index))
                            .clone(),
                    )
                })
                .collect(),
            FieldElementArrayExpression::Value(size, values) => {
                assert_eq!(size, values.len());
                values
                    .into_iter()
                    .map(|v| {
                        self.flatten_field_expression(
                            functions_flattened,
                            arguments_flattened,
                            statements_flattened,
                            v,
                        )
                    })
                    .collect()
            }
            FieldElementArrayExpression::FunctionCall(size, ref id, ref param_expressions) => {
                let exprs_flattened = self.flatten_function_call(
                    functions_flattened,
                    arguments_flattened,
                    statements_flattened,
                    id,
                    vec![Type::FieldElementArray(size)],
                    param_expressions,
                );
                assert!(exprs_flattened.expressions.len() == size); // outside of MultipleDefinition, FunctionCalls must return a single value
                exprs_flattened.expressions
            }
            FieldElementArrayExpression::IfElse(
                ref condition,
                ref consequence,
                ref alternative,
            ) => {
                let size = match consequence.get_type() {
                    Type::FieldElementArray(n) => n,
                    _ => unreachable!(),
                };
                (0..size)
                    .map(|i| {
                        self.flatten_field_expression(
                            functions_flattened,
                            arguments_flattened,
                            statements_flattened,
                            FieldElementExpression::IfElse(
                                condition.clone(),
                                box FieldElementExpression::Select(
                                    consequence.clone(),
                                    box FieldElementExpression::Number(T::from(i)),
                                ),
                                box FieldElementExpression::Select(
                                    alternative.clone(),
                                    box FieldElementExpression::Number(T::from(i)),
                                ),
                            ),
                        )
                    })
                    .collect()
            }
        }
    }

    pub fn flatten_statement<T: Field>(
        &mut self,
        functions_flattened: &Vec<FlatFunction<T>>,
        arguments_flattened: &Vec<FlatParameter>,
        statements_flattened: &mut Vec<FlatStatement<T>>,
        stat: TypedStatement<T>,
    ) {
        match stat {
            TypedStatement::Return(exprs) => {
                let flat_expressions = exprs
                    .into_iter()
                    .map(|expr| {
                        self.flatten_expression(
                            functions_flattened,
                            arguments_flattened,
                            statements_flattened,
                            expr,
                        )
                    })
                    .flat_map(|x| x)
                    .collect::<Vec<_>>();

                statements_flattened.push(FlatStatement::Return(FlatExpressionList {
                    expressions: flat_expressions,
                }));
            }
            TypedStatement::Declaration(_) => {
                // declarations have already been checked
                ()
            }
            TypedStatement::Definition(assignee, expr) => {
                // define n variables with n the number of primitive types for v_type
                // assign them to the n primitive types for expr

                let rhs = self.flatten_expression(
                    functions_flattened,
                    arguments_flattened,
                    statements_flattened,
                    expr.clone(),
                );

                match expr.get_type() {
                    Type::FieldElement | Type::Boolean => {
                        match assignee {
                            TypedAssignee::Identifier(ref v) => {
                                let debug_name = v.clone().id;
                                let var = self.use_variable(&debug_name);
                                // handle return of function call
                                statements_flattened
                                    .push(FlatStatement::Definition(var, rhs[0].clone()));
                            }
                            TypedAssignee::ArrayElement(ref array, ref index) => {
                                let expr = match expr {
                                    TypedExpression::FieldElement(e) => e,
                                    _ => panic!("not a field element as rhs of array element update, should have been caught at semantic")
                                };
                                match index {
                                    box FieldElementExpression::Number(n) => match array {
                                        box TypedAssignee::Identifier(id) => {
                                            let debug_name = format!("{}_c{}", id.id, n);
                                            let var = self.use_variable(&debug_name);
                                            statements_flattened.push(FlatStatement::Definition(
                                                var,
                                                rhs[0].clone(),
                                            ));
                                        }
                                        _ => panic!("no multidimension array for now"),
                                    },
                                    box e => {
                                        // we have array[e] with e an arbitrary expression
                                        // first we check that e is in 0..array.len(), so we check that sum(if e == i then 1 else 0) == 1
                                        // here depending on the size, we could use a proper range check based on bits
                                        let size = match array.get_type() {
                                            Type::FieldElementArray(n) => n,
                                            _ => panic!("checker should generate array element based on non array")
                                        };
                                        let range_check = (0..size)
                                            .map(|i| {
                                                FieldElementExpression::IfElse(
                                                    box BooleanExpression::Eq(
                                                        box e.clone(),
                                                        box FieldElementExpression::Number(
                                                            T::from(i),
                                                        ),
                                                    ),
                                                    box FieldElementExpression::Number(T::from(1)),
                                                    box FieldElementExpression::Number(T::from(0)),
                                                )
                                            })
                                            .fold(
                                                FieldElementExpression::Number(T::from(0)),
                                                |acc, e| {
                                                    FieldElementExpression::Add(box acc, box e)
                                                },
                                            );

                                        let range_check_statement = TypedStatement::Condition(
                                            FieldElementExpression::Number(T::from(1)).into(),
                                            range_check.into(),
                                        );

                                        self.flatten_statement(
                                            functions_flattened,
                                            arguments_flattened,
                                            statements_flattened,
                                            range_check_statement,
                                        );

                                        // now we redefine the whole array, updating only the piece that changed
                                        // stat(array[i] = if e == i then `expr` else `array[i]`)
                                        for i in 0..size {
                                            let rhs = FieldElementExpression::IfElse(
                                                box BooleanExpression::Eq(
                                                    box e.clone(),
                                                    box FieldElementExpression::Number(T::from(i)),
                                                ),
                                                box expr.clone(),
                                                box e.clone(),
                                            );

                                            let rhs_flattened = self.flatten_field_expression(
                                                functions_flattened,
                                                arguments_flattened,
                                                statements_flattened,
                                                rhs,
                                            );

                                            let var =
                                                self.use_variable(&format!("{}_c{}", array, i));

                                            statements_flattened.push(FlatStatement::Definition(
                                                var,
                                                rhs_flattened,
                                            ));
                                        }
                                    }
                                }
                            }
                        }
                    }
                    Type::FieldElementArray(..) => {
                        for (index, r) in rhs.into_iter().enumerate() {
                            let debug_name = match assignee {
                                TypedAssignee::Identifier(ref v) => format!("{}_c{}", v.id, index),
                                _ => unimplemented!(),
                            };
                            let var = self.use_variable(&debug_name);
                            statements_flattened.push(FlatStatement::Definition(var, r));
                        }
                    }
                }
            }
            TypedStatement::Condition(expr1, expr2) => {
                // flatten expr1 and expr2 to n flattened expressions with n the number of primitive types for expr1
                // add n conditions to check equality of the n expressions

                match (expr1, expr2) {
                    (TypedExpression::FieldElement(e1), TypedExpression::FieldElement(e2)) => {
                        let (lhs, rhs) = (
                            self.flatten_field_expression(
                                functions_flattened,
                                arguments_flattened,
                                statements_flattened,
                                e1,
                            ),
                            self.flatten_field_expression(
                                functions_flattened,
                                arguments_flattened,
                                statements_flattened,
                                e2,
                            ),
                        );

                        if lhs.is_linear() {
                            statements_flattened.push(FlatStatement::Condition(lhs, rhs));
                        } else if rhs.is_linear() {
                            // swap so that left side is linear
                            statements_flattened.push(FlatStatement::Condition(rhs, lhs));
                        } else {
                            unimplemented!()
                        }
                    }
                    (TypedExpression::Boolean(e1), TypedExpression::Boolean(e2)) => {
                        let (lhs, rhs) = (
                            self.flatten_boolean_expression(
                                functions_flattened,
                                arguments_flattened,
                                statements_flattened,
                                e1,
                            ),
                            self.flatten_boolean_expression(
                                functions_flattened,
                                arguments_flattened,
                                statements_flattened,
                                e2,
                            ),
                        );

                        if lhs.is_linear() {
                            statements_flattened.push(FlatStatement::Condition(lhs, rhs));
                        } else if rhs.is_linear() {
                            // swap so that left side is linear
                            statements_flattened.push(FlatStatement::Condition(rhs, lhs));
                        } else {
                            unimplemented!()
                        }
                    }
                    (
                        TypedExpression::FieldElementArray(e1),
                        TypedExpression::FieldElementArray(e2),
                    ) => {
                        let (lhs, rhs) = (
                            self.flatten_field_array_expression(
                                functions_flattened,
                                arguments_flattened,
                                statements_flattened,
                                e1,
                            ),
                            self.flatten_field_array_expression(
                                functions_flattened,
                                arguments_flattened,
                                statements_flattened,
                                e2,
                            ),
                        );

                        assert_eq!(lhs.len(), rhs.len());

                        for (l, r) in lhs.into_iter().zip(rhs.into_iter()) {
                            if l.is_linear() {
                                statements_flattened.push(FlatStatement::Condition(l, r));
                            } else if r.is_linear() {
                                // swap so that left side is linear
                                statements_flattened.push(FlatStatement::Condition(r, l));
                            } else {
                                unimplemented!()
                            }
                        }
                    }
                    _ => panic!(
                        "non matching types in condition should have been caught at semantic stage"
                    ),
                }
            }
            TypedStatement::For(var, start, end, statements) => {
                let mut current = start;
                while current < end {
                    statements_flattened.push(FlatStatement::Definition(
                        self.use_variable(&var.id),
                        FlatExpression::Number(current.clone()),
                    ));
                    for s in statements.clone() {
                        self.flatten_statement(
                            functions_flattened,
                            arguments_flattened,
                            statements_flattened,
                            s,
                        );
                    }
                    current = T::one() + &current;
                }
            }
            TypedStatement::MultipleDefinition(vars, rhs) => {
                // flatten the right side to p = sum(var_i.type.primitive_count) expressions
                // define p new variables to the right side expressions

                let var_types = vars.iter().map(|v| v.get_type()).collect();

                match rhs {
                    TypedExpressionList::FunctionCall(fun_id, exprs, _) => {
                        let rhs_flattened = self.flatten_function_call(
                            functions_flattened,
                            arguments_flattened,
                            statements_flattened,
                            &fun_id,
                            var_types,
                            &exprs,
                        );

                        let mut iterator = rhs_flattened.expressions.into_iter();

                        // take each new variable being assigned
                        for v in vars {
                            // determine how many field elements it carries
                            match v.get_type() {
                                Type::FieldElementArray(size) => {
                                    for index in 0..size {
                                        let debug_name = format!("{}_c{}", v.id, index);
                                        let var = self.use_variable(&debug_name);
                                        statements_flattened.push(FlatStatement::Definition(
                                            var,
                                            iterator.next().unwrap(),
                                        ));
                                    }
                                }
                                Type::Boolean | Type::FieldElement => {
                                    let debug_name = v.id;
                                    let var = self.use_variable(&debug_name);
                                    statements_flattened.push(FlatStatement::Definition(
                                        var,
                                        iterator.next().unwrap(),
                                    ));
                                }
                            }
                        }

                        // we should have exhausted the return values
                        assert_eq!(iterator.next(), None);
                    }
                }
            }
        }
    }

    /// Returns a flattened `TypedFunction` based on the given `funct`.
    ///
    /// # Arguments
    ///
    /// * `functions_flattened` - Vector where new flattened functions can be added.
    /// * `funct` - `TypedFunction` that will be flattened.
    pub fn flatten_function<T: Field>(
        &mut self,
        functions_flattened: &mut Vec<FlatFunction<T>>,
        funct: TypedFunction<T>,
    ) -> FlatFunction<T> {
        self.bijection = BiMap::new();

        self.next_var_idx = 0;

        let mut arguments_flattened: Vec<FlatParameter> = Vec::new();
        let mut statements_flattened: Vec<FlatStatement<T>> = Vec::new();

        // push parameters
        for arg in &funct.arguments {
            let arg_type = arg.id.get_type();

            match arg_type {
                Type::FieldElement => {
                    arguments_flattened.push(FlatParameter {
                        id: self.use_variable(&arg.id.id),
                        private: arg.private,
                    });
                }
                Type::Boolean => {
                    arguments_flattened.push(FlatParameter {
                        id: self.use_variable(&arg.id.id),
                        private: arg.private,
                    });
                }
                Type::FieldElementArray(size) => {
                    for i in 0..size {
                        arguments_flattened.push(FlatParameter {
                            id: self.use_variable(&format!("{}_c{}", arg.id.id, i)),
                            private: arg.private,
                        })
                    }
                }
            }
        }

        // flatten statements in functions and apply substitution
        for stat in funct.statements {
            self.flatten_statement(
                functions_flattened,
                &arguments_flattened,
                &mut statements_flattened,
                stat,
            );
        }

        FlatFunction {
            id: funct.id.clone(),
            arguments: arguments_flattened,
            statements: statements_flattened,
            signature: funct.signature,
        }
    }

    /// Returns a flattened `Prog`ram based on the given `prog`.
    ///
    /// # Arguments
    ///
    /// * `prog` - `Prog`ram that will be flattened.
    pub fn flatten_program<T: Field>(&mut self, prog: TypedProg<T>) -> FlatProg<T> {
        let mut functions_flattened = Vec::new();

        self.load_corelib(&mut functions_flattened);

        for func in prog.imported_functions {
            functions_flattened.push(func);
        }

        for func in prog.functions {
            let flattened_func = self.flatten_function(&mut functions_flattened, func);
            functions_flattened.push(flattened_func);
        }

        FlatProg {
            functions: functions_flattened,
        }
    }

    /// Checks if the given name is a not used variable and returns a fresh variable.
    /// # Arguments
    ///
    /// * `name` - a String that holds the name of the variable
    fn use_variable(&mut self, name: &String) -> FlatVariable {
        // issue the variable we'll use
        let var = self.issue_new_variable();

        self.bijection.insert(name.to_string(), var);
        var
    }

    fn issue_new_variable(&mut self) -> FlatVariable {
        let var = FlatVariable::new(self.next_var_idx);
        self.next_var_idx += 1;
        var
    }

    fn use_sym(&mut self) -> FlatVariable {
        let name = format!("sym_{}", self.next_var_idx);
        let var = self.issue_new_variable();
        self.bijection.insert(name, var);
        var
    }

    fn get_latest_var_substitution(&mut self, name: &String) -> FlatVariable {
        // start with the variable name
        self.bijection.get_by_left(name).unwrap().clone()
    }

    fn get_function<'a, T: Field>(
        &self,
        s: Signature,
        functions_flattened: &'a Vec<FlatFunction<T>>,
        id: &str,
    ) -> &'a FlatFunction<T> {
        functions_flattened
            .iter()
            .find(|f| f.id == id && f.signature == s)
            .unwrap()
    }
}

#[cfg(test)]
mod tests {
    use super::*;
    use types::Signature;
    use types::Type;
    use zokrates_field::field::FieldPrime;

    #[test]
    fn multiple_definition() {
        // def foo()
        //     return 1, 2
        // def main()
        //     a, b = foo()

        let mut flattener = Flattener::new(FieldPrime::get_required_bits());
        let mut functions_flattened = vec![FlatFunction {
            id: "foo".to_string(),
            arguments: vec![],
            statements: vec![FlatStatement::Return(FlatExpressionList {
                expressions: vec![
                    FlatExpression::Number(FieldPrime::from(1)),
                    FlatExpression::Number(FieldPrime::from(2)),
                ],
            })],
            signature: Signature::new()
                .inputs(vec![])
                .outputs(vec![Type::FieldElement, Type::FieldElement]),
        }];
        let arguments_flattened = vec![];
        let mut statements_flattened = vec![];
        let statement = TypedStatement::MultipleDefinition(
            vec![
                Variable::field_element("a".to_string()),
                Variable::field_element("b".to_string()),
            ],
            TypedExpressionList::FunctionCall(
                "foo".to_string(),
                vec![],
                vec![Type::FieldElement, Type::FieldElement],
            ),
        );

        flattener.flatten_statement(
            &mut functions_flattened,
            &arguments_flattened,
            &mut statements_flattened,
            statement,
        );

        let a = FlatVariable::new(0);

        assert_eq!(
            statements_flattened[0],
            FlatStatement::Definition(a, FlatExpression::Number(FieldPrime::from(1)))
        );
    }

    #[test]
    fn multiple_definition2() {
        // def dup(x)
        //     return x, x
        // def main()
        //     a, b = dup(2)

        let a = FlatVariable::new(0);

        let mut flattener = Flattener::new(FieldPrime::get_required_bits());
        let mut functions_flattened = vec![FlatFunction {
            id: "dup".to_string(),
            arguments: vec![FlatParameter {
                id: a,
                private: true,
            }],
            statements: vec![FlatStatement::Return(FlatExpressionList {
                expressions: vec![FlatExpression::Identifier(a), FlatExpression::Identifier(a)],
            })],
            signature: Signature::new()
                .inputs(vec![Type::FieldElement])
                .outputs(vec![Type::FieldElement, Type::FieldElement]),
        }];
        let statement = TypedStatement::MultipleDefinition(
            vec![
                Variable::field_element("a".to_string()),
                Variable::field_element("b".to_string()),
            ],
            TypedExpressionList::FunctionCall(
                "dup".to_string(),
                vec![TypedExpression::FieldElement(
                    FieldElementExpression::Number(FieldPrime::from(2)),
                )],
                vec![Type::FieldElement, Type::FieldElement],
            ),
        );

        let fun = TypedFunction {
            id: String::from("main"),
            arguments: vec![],
            statements: vec![statement],
            signature: Signature {
                inputs: vec![],
                outputs: vec![],
            },
        };

        let f = flattener.flatten_function(&mut functions_flattened, fun);

        let a = FlatVariable::new(0);

        assert_eq!(
            f.statements[0],
            FlatStatement::Definition(a, FlatExpression::Number(FieldPrime::from(2)))
        );
    }

    #[test]
    fn simple_definition() {
        // def foo()
        //     return 1
        // def main()
        //     a = foo()

        let mut flattener = Flattener::new(FieldPrime::get_required_bits());
        let mut functions_flattened = vec![FlatFunction {
            id: "foo".to_string(),
            arguments: vec![],
            statements: vec![FlatStatement::Return(FlatExpressionList {
                expressions: vec![FlatExpression::Number(FieldPrime::from(1))],
            })],
            signature: Signature::new()
                .inputs(vec![])
                .outputs(vec![Type::FieldElement]),
        }];
        let arguments_flattened = vec![];
        let mut statements_flattened = vec![];
        let statement = TypedStatement::Definition(
            TypedAssignee::Identifier(Variable::field_element("a")),
            TypedExpression::FieldElement(FieldElementExpression::FunctionCall(
                "foo".to_string(),
                vec![],
            )),
        );

        flattener.flatten_statement(
            &mut functions_flattened,
            &arguments_flattened,
            &mut statements_flattened,
            statement,
        );

        let a = FlatVariable::new(0);

        assert_eq!(
            statements_flattened[0],
            FlatStatement::Definition(a, FlatExpression::Number(FieldPrime::from(1)))
        );
    }

    #[test]
    fn redefine_argument() {
        // def foo(a)
        //     a = a + 1
        //     return 1

        // should flatten to no redefinition
        // def foo(a)
        //     a_0 = a + 1
        //     return 1

        let mut flattener = Flattener::new(FieldPrime::get_required_bits());
        let mut functions_flattened = vec![];

        let funct = TypedFunction {
            id: "foo".to_string(),
            signature: Signature::new()
                .inputs(vec![Type::FieldElement])
                .outputs(vec![Type::FieldElement]),
            arguments: vec![Parameter {
                id: Variable::field_element("a"),
                private: true,
            }],
            statements: vec![
                TypedStatement::Definition(
                    TypedAssignee::Identifier(Variable::field_element("a")),
                    FieldElementExpression::Add(
                        box FieldElementExpression::Identifier("a".to_string()),
                        box FieldElementExpression::Number(FieldPrime::from(1)),
                    )
                    .into(),
                ),
                TypedStatement::Return(vec![
                    FieldElementExpression::Number(FieldPrime::from(1)).into()
                ]),
            ],
        };

        let flat_funct = flattener.flatten_function(&mut functions_flattened, funct);

        let a = FlatVariable::new(0);
        let a_0 = FlatVariable::new(1);

        assert_eq!(
            flat_funct.statements[0],
            FlatStatement::Definition(
                a_0,
                FlatExpression::Add(
                    box FlatExpression::Identifier(a),
                    box FlatExpression::Number(FieldPrime::from(1))
                )
            )
        );
    }

    #[test]
    fn call_with_def() {
        // def foo():
        //     a = 3
        //     return a

        // def main():
        //     return foo()

        let foo = TypedFunction {
            id: String::from("foo"),
            arguments: vec![],
            statements: vec![
                TypedStatement::Definition(
                    TypedAssignee::Identifier(Variable::field_element("a")),
                    FieldElementExpression::Number(FieldPrime::from(3)).into(),
                ),
                TypedStatement::Return(vec![
                    FieldElementExpression::Identifier(String::from("a")).into()
                ]),
            ],
            signature: Signature {
                inputs: vec![],
                outputs: vec![Type::FieldElement],
            },
        };

        let main = TypedFunction {
            id: String::from("main"),
            arguments: vec![],
            statements: vec![TypedStatement::Return(vec![
                FieldElementExpression::FunctionCall(String::from("foo"), vec![]).into(),
            ])],
            signature: Signature {
                inputs: vec![],
                outputs: vec![Type::FieldElement],
            },
        };

        let mut flattener = Flattener::new(FieldPrime::get_required_bits());

        let foo_flattened = flattener.flatten_function(&mut vec![], foo);

        let expected = FlatFunction {
            id: String::from("main"),
            arguments: vec![],
            statements: vec![
                FlatStatement::Definition(
                    FlatVariable::new(0),
                    FlatExpression::Number(FieldPrime::from(3)),
                ),
                FlatStatement::Return(FlatExpressionList {
                    expressions: vec![FlatExpression::Identifier(FlatVariable::new(0))],
                }),
            ],
            signature: Signature::new().outputs(vec![Type::FieldElement]),
        };

        let main_flattened = flattener.flatten_function(&mut vec![foo_flattened], main);

        assert_eq!(main_flattened, expected);
    }

    #[test]
    fn powers() {
        // def main():
        //     field a = 7
        //     field b = a**4
        //     return b

        // def main():
        //     _0 = 7
        //     _1 = (_0 * _0)
        //     _2 = (_1 * _0)
        //     _3 = (_2 * _0)
        //     return _3

        let function = TypedFunction {
            id: String::from("main"),
            arguments: vec![],
            statements: vec![
                TypedStatement::Definition(
                    TypedAssignee::Identifier(Variable::field_element("a")),
                    FieldElementExpression::Number(FieldPrime::from(7)).into(),
                ),
                TypedStatement::Definition(
                    TypedAssignee::Identifier(Variable::field_element("b")),
                    FieldElementExpression::Pow(
                        box FieldElementExpression::Identifier(String::from("a")),
                        box FieldElementExpression::Number(FieldPrime::from(4)),
                    )
                    .into(),
                ),
                TypedStatement::Return(vec![
                    FieldElementExpression::Identifier(String::from("b")).into()
                ]),
            ],
            signature: Signature {
                inputs: vec![],
                outputs: vec![Type::FieldElement],
            },
        };

        let mut flattener = Flattener::new(FieldPrime::get_required_bits());

        let expected = FlatFunction {
            id: String::from("main"),
            arguments: vec![],
            statements: vec![
                FlatStatement::Definition(
                    FlatVariable::new(0),
                    FlatExpression::Number(FieldPrime::from(7)),
                ),
                FlatStatement::Definition(
                    FlatVariable::new(1),
                    FlatExpression::Mult(
                        box FlatExpression::Identifier(FlatVariable::new(0)),
                        box FlatExpression::Identifier(FlatVariable::new(0)),
                    ),
                ),
                FlatStatement::Definition(
                    FlatVariable::new(2),
                    FlatExpression::Mult(
                        box FlatExpression::Identifier(FlatVariable::new(1)),
                        box FlatExpression::Identifier(FlatVariable::new(0)),
                    ),
                ),
                FlatStatement::Definition(
                    FlatVariable::new(3),
                    FlatExpression::Mult(
                        box FlatExpression::Identifier(FlatVariable::new(2)),
                        box FlatExpression::Identifier(FlatVariable::new(0)),
                    ),
                ),
                FlatStatement::Return(FlatExpressionList {
                    expressions: vec![FlatExpression::Identifier(FlatVariable::new(3))],
                }),
            ],
            signature: Signature::new().outputs(vec![Type::FieldElement]),
        };

        let flattened = flattener.flatten_function(&mut vec![], function);

        assert_eq!(flattened, expected);
    }

    #[test]
    fn overload() {
        // def foo()
        //      return 1
        // def foo()
        //      return 1, 2
        // def main()
        //      a = foo()
        //      b, c = foo()
        //      return 1
        //
        //      should not panic
        //

        let mut flattener = Flattener::new(FieldPrime::get_required_bits());
        let functions = vec![
            TypedFunction {
                id: "foo".to_string(),
                arguments: vec![],
                statements: vec![TypedStatement::Return(vec![TypedExpression::FieldElement(
                    FieldElementExpression::Number(FieldPrime::from(1)),
                )])],
                signature: Signature::new()
                    .inputs(vec![])
                    .outputs(vec![Type::FieldElement]),
            },
            TypedFunction {
                id: "foo".to_string(),
                arguments: vec![],
                statements: vec![TypedStatement::Return(vec![
                    TypedExpression::FieldElement(FieldElementExpression::Number(
                        FieldPrime::from(1),
                    )),
                    TypedExpression::FieldElement(FieldElementExpression::Number(
                        FieldPrime::from(2),
                    )),
                ])],
                signature: Signature::new()
                    .inputs(vec![])
                    .outputs(vec![Type::FieldElement, Type::FieldElement]),
            },
            TypedFunction {
                id: "main".to_string(),
                arguments: vec![],
                statements: vec![
                    TypedStatement::Definition(
                        TypedAssignee::Identifier(Variable::field_element("a")),
                        TypedExpression::FieldElement(FieldElementExpression::FunctionCall(
                            "foo".to_string(),
                            vec![],
                        )),
                    ),
                    TypedStatement::MultipleDefinition(
                        vec![
                            Variable::field_element("b".to_string()),
                            Variable::field_element("c".to_string()),
                        ],
                        TypedExpressionList::FunctionCall(
                            "foo".to_string(),
                            vec![],
                            vec![Type::FieldElement, Type::FieldElement],
                        ),
                    ),
                    TypedStatement::Return(vec![TypedExpression::FieldElement(
                        FieldElementExpression::Number(FieldPrime::from(1)),
                    )]),
                ],
                signature: Signature::new()
                    .inputs(vec![])
                    .outputs(vec![Type::FieldElement]),
            },
        ];

        flattener.flatten_program(TypedProg {
            functions: functions,
            imported_functions: vec![],
            imports: vec![],
        });

        // shouldn't panic
    }

    #[test]
    fn if_else() {
        let mut flattener = Flattener::new(FieldPrime::get_required_bits());
        let expression = FieldElementExpression::IfElse(
            box BooleanExpression::Eq(
                box FieldElementExpression::Number(FieldPrime::from(32)),
                box FieldElementExpression::Number(FieldPrime::from(4)),
            ),
            box FieldElementExpression::Number(FieldPrime::from(12)),
            box FieldElementExpression::Number(FieldPrime::from(51)),
        );

        let mut functions_flattened = vec![];
        flattener.load_corelib(&mut functions_flattened);

        flattener.flatten_field_expression(&functions_flattened, &vec![], &mut vec![], expression);
    }

    #[test]
    fn geq_leq() {
        let mut flattener = Flattener::new(FieldPrime::get_required_bits());
        let expression_le = BooleanExpression::Le(
            box FieldElementExpression::Number(FieldPrime::from(32)),
            box FieldElementExpression::Number(FieldPrime::from(4)),
        );

        let expression_ge = BooleanExpression::Ge(
            box FieldElementExpression::Number(FieldPrime::from(32)),
            box FieldElementExpression::Number(FieldPrime::from(4)),
        );

        flattener.flatten_boolean_expression(&mut vec![], &vec![], &mut vec![], expression_le);

        flattener.flatten_boolean_expression(&mut vec![], &vec![], &mut vec![], expression_ge);
    }

    #[test]
    fn bool_and() {
        let expression = FieldElementExpression::IfElse(
            box BooleanExpression::And(
                box BooleanExpression::Eq(
                    box FieldElementExpression::Number(FieldPrime::from(4)),
                    box FieldElementExpression::Number(FieldPrime::from(4)),
                ),
                box BooleanExpression::Lt(
                    box FieldElementExpression::Number(FieldPrime::from(4)),
                    box FieldElementExpression::Number(FieldPrime::from(20)),
                ),
            ),
            box FieldElementExpression::Number(FieldPrime::from(12)),
            box FieldElementExpression::Number(FieldPrime::from(51)),
        );

        let mut flattener = Flattener::new(FieldPrime::get_required_bits());
        let mut functions_flattened = vec![];
        flattener.load_corelib(&mut functions_flattened);
        flattener.flatten_field_expression(&functions_flattened, &vec![], &mut vec![], expression);
    }

    #[test]
    fn div() {
        // a = 5 / b / b
        let mut flattener = Flattener::new(FieldPrime::get_required_bits());
        let mut functions_flattened = vec![];
        let arguments_flattened = vec![];
        let mut statements_flattened = vec![];

        let definition = TypedStatement::Definition(
            TypedAssignee::Identifier(Variable::field_element("b")),
            FieldElementExpression::Number(FieldPrime::from(42)).into(),
        );

        let statement = TypedStatement::Definition(
            TypedAssignee::Identifier(Variable::field_element("a")),
            FieldElementExpression::Div(
                box FieldElementExpression::Div(
                    box FieldElementExpression::Number(FieldPrime::from(5)),
                    box FieldElementExpression::Identifier(String::from("b")),
                ),
                box FieldElementExpression::Identifier(String::from("b")),
            )
            .into(),
        );

        flattener.flatten_statement(
            &mut functions_flattened,
            &arguments_flattened,
            &mut statements_flattened,
            definition,
        );

        flattener.flatten_statement(
            &mut functions_flattened,
            &arguments_flattened,
            &mut statements_flattened,
            statement,
        );

        // define b
        let b = FlatVariable::new(0);
        // define new wires for members of Div
        let five = FlatVariable::new(1);
        let b0 = FlatVariable::new(2);
        // Define inverse of denominator to prevent div by 0
        let invb0 = FlatVariable::new(3);
        // Define inverse
        let sym_0 = FlatVariable::new(4);
        // Define result, which is first member to next Div
        let sym_1 = FlatVariable::new(5);
        // Define second member
        let b1 = FlatVariable::new(6);
        // Define inverse of denominator to prevent div by 0
        let invb1 = FlatVariable::new(7);
        // Define inverse
        let sym_2 = FlatVariable::new(8);
        // Define left hand side
        let a = FlatVariable::new(9);

        assert_eq!(
            statements_flattened,
            vec![
                FlatStatement::Definition(b, FlatExpression::Number(FieldPrime::from(42))),
                // inputs to first div (5/b)
                FlatStatement::Definition(five, FlatExpression::Number(FieldPrime::from(5))),
                FlatStatement::Definition(b0, b.into()),
                // check div by 0
                FlatStatement::Directive(DirectiveStatement::new(
                    vec![invb0],
                    Helper::Rust(RustHelper::Div),
                    vec![FlatExpression::Number(FieldPrime::from(1)), b0.into()]
                )),
                FlatStatement::Condition(
                    FlatExpression::Number(FieldPrime::from(1)),
                    FlatExpression::Mult(box invb0.into(), box b0.into()),
                ),
                // execute div
                FlatStatement::Directive(DirectiveStatement::new(
                    vec![sym_0],
                    Helper::Rust(RustHelper::Div),
                    vec![five, b0]
                )),
                FlatStatement::Condition(
                    five.into(),
                    FlatExpression::Mult(box b0.into(), box sym_0.into()),
                ),
                // inputs to second div (res/b)
                FlatStatement::Definition(sym_1, sym_0.into()),
                FlatStatement::Definition(b1, b.into()),
                // check div by 0
                FlatStatement::Directive(DirectiveStatement::new(
                    vec![invb1],
                    Helper::Rust(RustHelper::Div),
                    vec![FlatExpression::Number(FieldPrime::from(1)), b1.into()]
                )),
                FlatStatement::Condition(
                    FlatExpression::Number(FieldPrime::from(1)),
                    FlatExpression::Mult(box invb1.into(), box b1.into()),
                ),
                // execute div
                FlatStatement::Directive(DirectiveStatement::new(
                    vec![sym_2],
                    Helper::Rust(RustHelper::Div),
                    vec![sym_1, b1]
                )),
                FlatStatement::Condition(
                    sym_1.into(),
                    FlatExpression::Mult(box b1.into(), box sym_2.into()),
                ),
                // result
                FlatStatement::Definition(a, sym_2.into()),
            ]
        );
    }

    #[test]
    fn field_array() {
        // foo = [ , , ]

        let mut flattener = Flattener::new(FieldPrime::get_required_bits());
        let mut functions_flattened = vec![];
        let arguments_flattened = vec![];
        let mut statements_flattened = vec![];
        let statement = TypedStatement::Definition(
            TypedAssignee::Identifier(Variable::field_array("foo", 3)),
            FieldElementArrayExpression::Value(
                3,
                vec![
                    FieldElementExpression::Number(FieldPrime::from(1)),
                    FieldElementExpression::Number(FieldPrime::from(2)),
                    FieldElementExpression::Number(FieldPrime::from(3)),
                ],
            )
            .into(),
        );
        let expression = FieldElementArrayExpression::Identifier(3, String::from("foo"));

        flattener.flatten_statement(
            &mut functions_flattened,
            &arguments_flattened,
            &mut statements_flattened,
            statement,
        );

        let expressions = flattener.flatten_field_array_expression(
            &mut functions_flattened,
            &arguments_flattened,
            &mut statements_flattened,
            expression,
        );

        assert_eq!(
            expressions,
            vec![
                FlatExpression::Identifier(FlatVariable::new(0)),
                FlatExpression::Identifier(FlatVariable::new(1)),
                FlatExpression::Identifier(FlatVariable::new(2)),
            ]
        );
    }

    #[test]
    fn array_definition() {
        // field[3] foo = [1, 2, 3]

        let mut flattener = Flattener::new(FieldPrime::get_required_bits());
        let mut functions_flattened = vec![];
        let arguments_flattened = vec![];
        let mut statements_flattened = vec![];
        let statement = TypedStatement::Definition(
            TypedAssignee::Identifier(Variable::field_array("foo", 3)),
            FieldElementArrayExpression::Value(
                3,
                vec![
                    FieldElementExpression::Number(FieldPrime::from(1)),
                    FieldElementExpression::Number(FieldPrime::from(2)),
                    FieldElementExpression::Number(FieldPrime::from(3)),
                ],
            )
            .into(),
        );

        flattener.flatten_statement(
            &mut functions_flattened,
            &arguments_flattened,
            &mut statements_flattened,
            statement,
        );

        assert_eq!(
            statements_flattened,
            vec![
                FlatStatement::Definition(
                    FlatVariable::new(0),
                    FlatExpression::Number(FieldPrime::from(1))
                ),
                FlatStatement::Definition(
                    FlatVariable::new(1),
                    FlatExpression::Number(FieldPrime::from(2))
                ),
                FlatStatement::Definition(
                    FlatVariable::new(2),
                    FlatExpression::Number(FieldPrime::from(3))
                ),
            ]
        );
    }

    #[test]
    fn array_selection() {
        // field[3] foo = [1, 2, 3]
        // foo[1]

        let mut flattener = Flattener::new(FieldPrime::get_required_bits());
        let mut functions_flattened = vec![];
        let arguments_flattened = vec![];
        let mut statements_flattened = vec![];
        let statement = TypedStatement::Definition(
            TypedAssignee::Identifier(Variable::field_array("foo", 3)),
            FieldElementArrayExpression::Value(
                3,
                vec![
                    FieldElementExpression::Number(FieldPrime::from(1)),
                    FieldElementExpression::Number(FieldPrime::from(2)),
                    FieldElementExpression::Number(FieldPrime::from(3)),
                ],
            )
            .into(),
        );

        let expression = FieldElementExpression::Select(
            box FieldElementArrayExpression::Identifier(3, String::from("foo")),
            box FieldElementExpression::Number(FieldPrime::from(1)),
        );

        flattener.flatten_statement::<FieldPrime>(
            &mut functions_flattened,
            &arguments_flattened,
            &mut statements_flattened,
            statement,
        );

        let flat_expression = flattener.flatten_field_expression::<FieldPrime>(
            &mut functions_flattened,
            &arguments_flattened,
            &mut statements_flattened,
            expression,
        );

        assert_eq!(
            flat_expression,
            FlatExpression::Identifier(FlatVariable::new(1)),
        );
    }

    #[test]
    fn array_sum() {
        // field[3] foo = [1, 2, 3]
        // bar = foo[0] + foo[1] + foo[2]
        // we don't optimise detecting constants, this will be done in an optimiser pass

        let mut flattener = Flattener::new(FieldPrime::get_required_bits());
        let mut functions_flattened = vec![];
        let arguments_flattened = vec![];
        let mut statements_flattened = vec![];
        let def = TypedStatement::Definition(
            TypedAssignee::Identifier(Variable::field_array("foo", 3)),
            FieldElementArrayExpression::Value(
                3,
                vec![
                    FieldElementExpression::Number(FieldPrime::from(1)),
                    FieldElementExpression::Number(FieldPrime::from(2)),
                    FieldElementExpression::Number(FieldPrime::from(3)),
                ],
            )
            .into(),
        );

        let sum = TypedStatement::Definition(
            TypedAssignee::Identifier(Variable::field_element("bar")),
            FieldElementExpression::Add(
                box FieldElementExpression::Add(
                    box FieldElementExpression::Select(
                        box FieldElementArrayExpression::Identifier(3, String::from("foo")),
                        box FieldElementExpression::Number(FieldPrime::from(0)),
                    ),
                    box FieldElementExpression::Select(
                        box FieldElementArrayExpression::Identifier(3, String::from("foo")),
                        box FieldElementExpression::Number(FieldPrime::from(1)),
                    ),
                ),
                box FieldElementExpression::Select(
                    box FieldElementArrayExpression::Identifier(3, String::from("foo")),
                    box FieldElementExpression::Number(FieldPrime::from(2)),
                ),
            )
            .into(),
        );

        flattener.flatten_statement::<FieldPrime>(
            &mut functions_flattened,
            &arguments_flattened,
            &mut statements_flattened,
            def,
        );

        flattener.flatten_statement::<FieldPrime>(
            &mut functions_flattened,
            &arguments_flattened,
            &mut statements_flattened,
            sum,
        );

        assert_eq!(
            statements_flattened[3],
            FlatStatement::Definition(
                FlatVariable::new(3),
                FlatExpression::Add(
                    box FlatExpression::Add(
                        box FlatExpression::Identifier(FlatVariable::new(0)),
                        box FlatExpression::Identifier(FlatVariable::new(1)),
                    ),
                    box FlatExpression::Identifier(FlatVariable::new(2)),
                )
            )
        );
    }

    #[test]
    fn array_if() {
        // if 1 == 1 then [1] else [3] fi

        let with_arrays = {
            let mut flattener = Flattener::new(FieldPrime::get_required_bits());
            let mut functions_flattened = vec![];
            flattener.load_corelib(&mut functions_flattened);
            let arguments_flattened = vec![];
            let mut statements_flattened = vec![];

            let e = FieldElementArrayExpression::IfElse(
                box BooleanExpression::Eq(
                    box FieldElementExpression::Number(FieldPrime::from(1)),
                    box FieldElementExpression::Number(FieldPrime::from(1)),
                ),
                box FieldElementArrayExpression::Value(
                    1,
                    vec![FieldElementExpression::Number(FieldPrime::from(1))],
                ),
                box FieldElementArrayExpression::Value(
                    1,
                    vec![FieldElementExpression::Number(FieldPrime::from(3))],
                ),
            );

            (
                flattener.flatten_field_array_expression(
                    &mut functions_flattened,
                    &arguments_flattened,
                    &mut statements_flattened,
                    e,
                )[0]
                .clone(),
                statements_flattened,
            )
        };

        let without_arrays = {
            let mut flattener = Flattener::new(FieldPrime::get_required_bits());
            let mut functions_flattened = vec![];
            flattener.load_corelib(&mut functions_flattened);
            let arguments_flattened = vec![];
            let mut statements_flattened = vec![];

            // if 1 == 1 then 1 else 3 fi
            let e = FieldElementExpression::IfElse(
                box BooleanExpression::Eq(
                    box FieldElementExpression::Number(FieldPrime::from(1)),
                    box FieldElementExpression::Number(FieldPrime::from(1)),
                ),
                box FieldElementExpression::Number(FieldPrime::from(1)),
                box FieldElementExpression::Number(FieldPrime::from(3)),
            );

            (
                flattener.flatten_field_expression(
                    &mut functions_flattened,
                    &arguments_flattened,
                    &mut statements_flattened,
                    e,
                ),
                statements_flattened,
            )
        };

        assert_eq!(with_arrays, without_arrays);
    }

    #[test]
    fn next_variable() {
        let mut flattener = Flattener::new(FieldPrime::get_required_bits());
        assert_eq!(
            FlatVariable::new(0),
            flattener.use_variable(&String::from("a"))
        );
        assert_eq!(
            flattener.get_latest_var_substitution(&String::from("a")),
            FlatVariable::new(0)
        );
        assert_eq!(
            FlatVariable::new(1),
            flattener.use_variable(&String::from("a"))
        );
        assert_eq!(
            flattener.get_latest_var_substitution(&String::from("a")),
            FlatVariable::new(1)
        );
        assert_eq!(
            FlatVariable::new(2),
            flattener.use_variable(&String::from("a"))
        );
        assert_eq!(
            flattener.get_latest_var_substitution(&String::from("a")),
            FlatVariable::new(2)
        );
    }
}<|MERGE_RESOLUTION|>--- conflicted
+++ resolved
@@ -459,11 +459,6 @@
             .flat_map(|x| x)
             .collect::<Vec<_>>();
 
-        let params_flattened = params_flattened
-            .into_iter()
-            .map(|e| e.apply_recursive_substitution(&self.substitution))
-            .collect::<Vec<_>>();
-
         for (concrete_argument, formal_argument) in
             params_flattened.into_iter().zip(funct.arguments)
         {
@@ -489,12 +484,12 @@
                 FlatStatement::Definition(var, rhs) => {
                     let new_var = self.issue_new_variable();
                     replacement_map.insert(var, new_var);
-                    let new_rhs = rhs.apply_direct_substitution(&replacement_map);
+                    let new_rhs = rhs.apply_substitution(&replacement_map);
                     FlatStatement::Definition(new_var, new_rhs)
                 }
                 FlatStatement::Condition(lhs, rhs) => {
-                    let new_lhs = lhs.apply_direct_substitution(&replacement_map);
-                    let new_rhs = rhs.apply_direct_substitution(&replacement_map);
+                    let new_lhs = lhs.apply_substitution(&replacement_map);
+                    let new_rhs = rhs.apply_substitution(&replacement_map);
                     FlatStatement::Condition(new_lhs, new_rhs)
                 }
                 FlatStatement::Directive(d) => {
@@ -510,29 +505,17 @@
                     let new_inputs = d
                         .inputs
                         .into_iter()
-                        .map(|i| i.apply_direct_substitution(&replacement_map))
+                        .map(|i| i.apply_substitution(&replacement_map))
                         .collect();
                     FlatStatement::Directive(DirectiveStatement {
                         outputs: new_outputs,
                         helper: d.helper,
                         inputs: new_inputs,
                     })
-<<<<<<< HEAD
-=======
-                    .into_iter()
-                    .flat_map(|x| x)
-                    .collect::<Vec<_>>();
-
-                for (index, r) in params_flattened.into_iter().enumerate() {
-                    let new_var = self.use_sym();
-                    statements_flattened.push(FlatStatement::Definition(new_var, r));
-                    replacement_map.insert(funct.arguments.get(index).unwrap().id.clone(), new_var);
->>>>>>> 2e675a5c
                 }
             })
             .collect();
 
-<<<<<<< HEAD
         statements_flattened.extend(statements);
 
         match return_statements[0].clone() {
@@ -540,63 +523,10 @@
                 expressions: list
                     .expressions
                     .into_iter()
-                    .map(|x| x.apply_direct_substitution(&replacement_map))
+                    .map(|x| x.apply_substitution(&replacement_map))
                     .collect(),
             },
             _ => unreachable!(),
-=======
-                // Ensure Renaming and correct returns:
-                // add all flattened statements, adapt return statement
-                for stat in funct.statements.clone() {
-                    match stat {
-                        // set return statements right sidreturne as expression result
-                        FlatStatement::Return(list) => {
-                            return FlatExpressionList {
-                                expressions: list
-                                    .expressions
-                                    .into_iter()
-                                    .map(|x| x.apply_substitution(&replacement_map))
-                                    .collect(),
-                            };
-                        }
-                        FlatStatement::Definition(var, rhs) => {
-                            let new_var = self.issue_new_variable();
-                            replacement_map.insert(var, new_var);
-                            let new_rhs = rhs.apply_substitution(&replacement_map);
-                            statements_flattened.push(FlatStatement::Definition(new_var, new_rhs));
-                        }
-                        FlatStatement::Condition(lhs, rhs) => {
-                            let new_lhs = lhs.apply_substitution(&replacement_map);
-                            let new_rhs = rhs.apply_substitution(&replacement_map);
-                            statements_flattened.push(FlatStatement::Condition(new_lhs, new_rhs));
-                        }
-                        FlatStatement::Directive(d) => {
-                            let new_outputs = d
-                                .outputs
-                                .into_iter()
-                                .map(|o| {
-                                    let new_o = self.issue_new_variable();
-                                    replacement_map.insert(o, new_o);
-                                    new_o
-                                })
-                                .collect();
-                            let new_inputs = d
-                                .inputs
-                                .into_iter()
-                                .map(|i| i.apply_substitution(&replacement_map))
-                                .collect();
-                            statements_flattened.push(FlatStatement::Directive(
-                                DirectiveStatement {
-                                    outputs: new_outputs,
-                                    helper: d.helper.clone(),
-                                    inputs: new_inputs,
-                                },
-                            ))
-                        }
-                    }
-                }
-            }
->>>>>>> 2e675a5c
         }
     }
 
