--- conflicted
+++ resolved
@@ -1560,27 +1560,10 @@
                     (TypedExpression::FieldElement(e1), TypedExpression::FieldElement(e2)) => {
                         Ok(FieldElementExpression::Add(box e1, box e2).into())
                     }
-<<<<<<< HEAD
-                    (TypedExpression::Uint(e1), TypedExpression::Uint(e2)) => {
-                        if e1.get_type() == e2.get_type() {
-                            Ok((e1 + e2).into())
-                        } else {
-                            Err(ErrorInner {
-                                pos: Some(pos),
-
-                                message: format!(
-                                    "Cannot apply `+` to {}, {}",
-                                    e1.get_type(),
-                                    e2.get_type()
-                                ),
-                            })
-                        }
-=======
                     (TypedExpression::Uint(e1), TypedExpression::Uint(e2))
                         if e1.get_type() == e2.get_type() =>
                     {
-                        Ok(UExpression::add(e1, e2).into())
->>>>>>> a45dae01
+                        Ok((e1 + e2).into())
                     }
                     (t1, t2) => Err(ErrorInner {
                         pos: Some(pos),
@@ -1608,35 +1591,11 @@
                 })?;
 
                 match (e1_checked, e2_checked) {
-<<<<<<< HEAD
                     (Int(e1), Int(e2)) => Ok(IntExpression::Sub(box e1, box e2).into()),
-                    (TypedExpression::Uint(e1), TypedExpression::Uint(e2)) => {
-                        if e1.get_type() == e2.get_type() {
-                            Ok((e1 - e2).into())
-                        } else {
-                            Err(ErrorInner {
-                                pos: Some(pos),
-
-                                message: format!(
-                                    "Cannot apply `-` to {}, {}",
-                                    e1.get_type(),
-                                    e2.get_type()
-                                ),
-                            })
-                        }
-=======
-                    (TypedExpression::FieldElement(e1), TypedExpression::FieldElement(e2)) => {
-                        Ok(FieldElementExpression::Sub(box e1, box e2).into())
-                    }
-                    (TypedExpression::Uint(e1), TypedExpression::Uint(e2))
-                        if e1.get_type() == e2.get_type() =>
-                    {
-                        Ok(UExpression::sub(e1, e2).into())
->>>>>>> a45dae01
-                    }
                     (FieldElement(e1), FieldElement(e2)) => {
                         Ok(FieldElementExpression::Sub(box e1, box e2).into())
                     }
+                    (Uint(e1), Uint(e2)) if e1.get_type() == e2.get_type() => Ok((e1 - e2).into()),
                     (t1, t2) => Err(ErrorInner {
                         pos: Some(pos),
 
@@ -1667,27 +1626,10 @@
                     (TypedExpression::FieldElement(e1), TypedExpression::FieldElement(e2)) => {
                         Ok(FieldElementExpression::Mult(box e1, box e2).into())
                     }
-<<<<<<< HEAD
-                    (TypedExpression::Uint(e1), TypedExpression::Uint(e2)) => {
-                        if e1.get_type() == e2.get_type() {
-                            Ok((e1 * e2).into())
-                        } else {
-                            Err(ErrorInner {
-                                pos: Some(pos),
-
-                                message: format!(
-                                    "Cannot apply `*` to {}, {}",
-                                    e1.get_type(),
-                                    e2.get_type()
-                                ),
-                            })
-                        }
-=======
                     (TypedExpression::Uint(e1), TypedExpression::Uint(e2))
                         if e1.get_type() == e2.get_type() =>
                     {
-                        Ok(UExpression::mult(e1, e2).into())
->>>>>>> a45dae01
+                        Ok((e1 * e2).into())
                     }
                     (t1, t2) => Err(ErrorInner {
                         pos: Some(pos),
@@ -1715,41 +1657,14 @@
                 })?;
 
                 match (e1_checked, e2_checked) {
-                    (Int(e1), Int(e2)) => Ok(FieldElementExpression::Div(
-                        box FieldElementExpression::try_from_int(e1).map_err(|e| ErrorInner {
-                            pos: Some(pos),
-                            message: format!("{} cannot be the first summand of operation `/`", e),
-                        })?,
-                        box FieldElementExpression::try_from_int(e2).map_err(|e| ErrorInner {
-                            pos: Some(pos),
-                            message: format!("{} cannot be the second summand of operation `/`", e),
-                        })?,
-                    )
-                    .into()),
+                    (Int(e1), Int(e2)) => Ok(IntExpression::Div(box e1, box e2).into()),
                     (FieldElement(e1), FieldElement(e2)) => {
                         Ok(FieldElementExpression::Div(box e1, box e2).into())
                     }
-<<<<<<< HEAD
-                    (TypedExpression::Uint(e1), TypedExpression::Uint(e2)) => {
-                        if e1.get_type() == e2.get_type() {
-                            Ok((e1 / e2).into())
-                        } else {
-                            Err(ErrorInner {
-                                pos: Some(pos),
-
-                                message: format!(
-                                    "Cannot apply `/` to {}, {}",
-                                    e1.get_type(),
-                                    e2.get_type()
-                                ),
-                            })
-                        }
-=======
                     (TypedExpression::Uint(e1), TypedExpression::Uint(e2))
                         if e1.get_type() == e2.get_type() =>
                     {
-                        Ok(UExpression::div(e1, e2).into())
->>>>>>> a45dae01
+                        Ok((e1 / e2).into())
                     }
                     (t1, t2) => Err(ErrorInner {
                         pos: Some(pos),
@@ -1765,8 +1680,6 @@
             Expression::Rem(box e1, box e2) => {
                 let e1_checked = self.check_expression(e1, module_id, &types)?;
                 let e2_checked = self.check_expression(e2, module_id, &types)?;
-
-                use self::TypedExpression::*;
 
                 let (e1_checked, e2_checked) = TypedExpression::align_without_integers(
                     e1_checked, e2_checked,
@@ -1777,28 +1690,10 @@
                 })?;
 
                 match (e1_checked, e2_checked) {
-<<<<<<< HEAD
-                    (Int(e1), Int(e2)) => Ok((e1 % e2).into()),
-                    (Uint(e1), Uint(e2)) => {
-                        if e1.get_type() == e2.get_type() {
-                            Ok((e1 % e2).into())
-                        } else {
-                            Err(ErrorInner {
-                                pos: Some(pos),
-
-                                message: format!(
-                                    "Cannot apply `%` to {}, {}",
-                                    e1.get_type(),
-                                    e2.get_type()
-                                ),
-                            })
-                        }
-=======
                     (TypedExpression::Uint(e1), TypedExpression::Uint(e2))
                         if e1.get_type() == e2.get_type() =>
                     {
-                        Ok(UExpression::rem(e1, e2).into())
->>>>>>> a45dae01
+                        Ok((e1 % e2).into())
                     }
                     (t1, t2) => Err(ErrorInner {
                         pos: Some(pos),
@@ -2185,13 +2080,7 @@
                     (TypedExpression::Boolean(e1), TypedExpression::Boolean(e2)) => {
                         Ok(BooleanExpression::BoolEq(box e1, box e2).into())
                     }
-<<<<<<< HEAD
                     (TypedExpression::Array(e1), TypedExpression::Array(e2)) => {
-=======
-                    (TypedExpression::Array(e1), TypedExpression::Array(e2))
-                        if e1.get_type() == e2.get_type() =>
-                    {
->>>>>>> a45dae01
                         Ok(BooleanExpression::ArrayEq(box e1, box e2).into())
                     }
                     (TypedExpression::Struct(e1), TypedExpression::Struct(e2))
@@ -2478,7 +2367,6 @@
                     expressions_or_spreads_checked.push(e_checked);
                 }
 
-<<<<<<< HEAD
                 if expressions_or_spreads_checked.is_empty() {
                     return Err(ErrorInner {
                         pos: Some(pos),
@@ -2504,101 +2392,6 @@
                         .map(|e| {
                             TypedExpressionOrSpread::align_to_type(e, t.clone()).map_err(
                                 |(e, ty)| ErrorInner {
-=======
-                // we infer the type to be the type of the first element
-                let inferred_type = expressions_checked.get(0).unwrap().get_type().clone();
-
-                match inferred_type {
-                    Type::FieldElement => {
-                        // we check all expressions have that same type
-                        let mut unwrapped_expressions = vec![];
-
-                        for e in expressions_checked {
-                            let unwrapped_e = match e {
-                                TypedExpression::FieldElement(e) => Ok(e),
-                                e => Err(ErrorInner {
-                                    pos: Some(pos),
-
-                                    message: format!(
-                                        "Expected {} to have type {}, but type is {}",
-                                        e,
-                                        inferred_type,
-                                        e.get_type()
-                                    ),
-                                }),
-                            }?;
-                            unwrapped_expressions.push(unwrapped_e.into());
-                        }
-
-                        let size = unwrapped_expressions.len();
-
-                        Ok(ArrayExpressionInner::Value(unwrapped_expressions)
-                            .annotate(Type::FieldElement, size)
-                            .into())
-                    }
-                    Type::Boolean => {
-                        // we check all expressions have that same type
-                        let mut unwrapped_expressions = vec![];
-
-                        for e in expressions_checked {
-                            let unwrapped_e = match e {
-                                TypedExpression::Boolean(e) => Ok(e),
-                                e => Err(ErrorInner {
-                                    pos: Some(pos),
-
-                                    message: format!(
-                                        "Expected {} to have type {}, but type is {}",
-                                        e,
-                                        inferred_type,
-                                        e.get_type()
-                                    ),
-                                }),
-                            }?;
-                            unwrapped_expressions.push(unwrapped_e.into());
-                        }
-
-                        let size = unwrapped_expressions.len();
-
-                        Ok(ArrayExpressionInner::Value(unwrapped_expressions)
-                            .annotate(Type::Boolean, size)
-                            .into())
-                    }
-                    ty @ Type::Uint(..) => {
-                        // we check all expressions have that same type
-                        let mut unwrapped_expressions = vec![];
-
-                        for e in expressions_checked {
-                            let unwrapped_e = match e {
-                                TypedExpression::Uint(e) if e.get_type() == ty => Ok(e),
-                                e => Err(ErrorInner {
-                                    pos: Some(pos),
-
-                                    message: format!(
-                                        "Expected {} to have type {}, but type is {}",
-                                        e,
-                                        ty,
-                                        e.get_type()
-                                    ),
-                                }),
-                            }?;
-                            unwrapped_expressions.push(unwrapped_e.into());
-                        }
-
-                        let size = unwrapped_expressions.len();
-
-                        Ok(ArrayExpressionInner::Value(unwrapped_expressions)
-                            .annotate(ty, size)
-                            .into())
-                    }
-                    ty @ Type::Array(..) => {
-                        // we check all expressions have that same type
-                        let mut unwrapped_expressions = vec![];
-
-                        for e in expressions_checked {
-                            let unwrapped_e = match e {
-                                TypedExpression::Array(e) if e.get_type() == ty => Ok(e),
-                                e => Err(ErrorInner {
->>>>>>> a45dae01
                                     pos: Some(pos),
                                     message: format!("Expected {} to have type {}", e, ty,),
                                 },
@@ -2607,11 +2400,10 @@
                         .collect::<Result<Vec<_>, _>>()?,
                 };
 
-<<<<<<< HEAD
                 // the size of the inline array is the sum of the size of its elements. However expressed as a u32 expression,
                 // this value can be an tree of height n in the worst case, with n the size of the array (if all elements are
                 // simple values and not spreads, 1 + 1 + 1 + ... 1)
-                // To avoid that, we compute 2 sizes: the sum of all non constant sizes as an u32 expression, and the
+                // To avoid that, we compute 2 sizes: the sum of all constant sizes as an u32 expression, and the
                 // sum of all non constant sizes as a u32 number. We then return the sum of the two as a u32 expression.
                 // `1 + 1 + ... + 1` is reduced to a single expression, which prevents this blowup
 
@@ -2640,34 +2432,6 @@
             Expression::ArrayInitializer(box e, box count) => {
                 let e = self.check_expression(e, module_id, &types)?;
                 let ty = e.get_type();
-=======
-                                    message: format!(
-                                        "Expected {} to have type {}, but type is {}",
-                                        e,
-                                        ty,
-                                        e.get_type()
-                                    ),
-                                }),
-                            }?;
-                            unwrapped_expressions.push(unwrapped_e.into());
-                        }
-
-                        let size = unwrapped_expressions.len();
-
-                        Ok(ArrayExpressionInner::Value(unwrapped_expressions)
-                            .annotate(ty, size)
-                            .into())
-                    }
-                    ty @ Type::Struct(..) => {
-                        // we check all expressions have that same type
-                        let mut unwrapped_expressions = vec![];
-
-                        for e in expressions_checked {
-                            let unwrapped_e = match e {
-                                TypedExpression::Struct(e) if e.get_type() == ty => Ok(e),
-                                e => Err(ErrorInner {
-                                    pos: Some(pos),
->>>>>>> a45dae01
 
                 let count = self.check_expression(count, module_id, &types)?;
 
@@ -2825,33 +2589,22 @@
                 }
             }
             Expression::LeftShift(box e1, box e2) => {
-<<<<<<< HEAD
                 let e1 = self.check_expression(e1, module_id, &types)?;
                 let e2 = self.check_expression(e2, module_id, &types)?;
 
-                let e2 = FieldElementExpression::try_from_typed(e2).map_err(|e| ErrorInner {
-                    pos: Some(pos),
-                    message: format!(
-                        "Expected the left shift right operand to be a field element, found {}",
-                        e
-                    ),
-                })?;
+                let e2 =
+                    UExpression::try_from_typed(e2, UBitwidth::B32).map_err(|e| ErrorInner {
+                        pos: Some(pos),
+                        message: format!(
+                            "Expected the left shift right operand to have type `u32`, found {}",
+                            e
+                        ),
+                    })?;
 
                 match e1 {
                     TypedExpression::Int(e1) => Ok(IntExpression::LeftShift(box e1, box e2).into()),
                     TypedExpression::Uint(e1) => Ok(UExpression::left_shift(e1, e2).into()),
                     e1 => Err(ErrorInner {
-=======
-                let e1_checked = self.check_expression(e1, module_id, &types)?;
-                let e2_checked = self.check_expression(e2, module_id, &types)?;
-                match (e1_checked, e2_checked) {
-                    (TypedExpression::Uint(e1), TypedExpression::Uint(e2))
-                        if e2.bitwidth == UBitwidth::B32 =>
-                    {
-                        Ok(UExpression::left_shift(e1, e2).into())
-                    }
-                    (e1, e2) => Err(ErrorInner {
->>>>>>> a45dae01
                         pos: Some(pos),
 
                         message: format!(
@@ -2863,30 +2616,21 @@
                 }
             }
             Expression::RightShift(box e1, box e2) => {
-<<<<<<< HEAD
                 let e1 = self.check_expression(e1, module_id, &types)?;
                 let e2 = self.check_expression(e2, module_id, &types)?;
 
-                let e2 = FieldElementExpression::try_from_typed(e2).map_err(|e| ErrorInner {
-                    pos: Some(pos),
-                    message: format!(
-                        "Expected the right shift right operand to be a field element, found {}",
-                        e
-                    ),
-                })?;
+                let e2 =
+                    UExpression::try_from_typed(e2, UBitwidth::B32).map_err(|e| ErrorInner {
+                        pos: Some(pos),
+                        message: format!(
+                            "Expected the right shift right operand to be of type `u32`, found {}",
+                            e
+                        ),
+                    })?;
 
                 match e1 {
                     TypedExpression::Int(e1) => {
                         Ok(IntExpression::RightShift(box e1, box e2).into())
-=======
-                let e1_checked = self.check_expression(e1, module_id, &types)?;
-                let e2_checked = self.check_expression(e2, module_id, &types)?;
-                match (e1_checked, e2_checked) {
-                    (TypedExpression::Uint(e1), TypedExpression::Uint(e2))
-                        if e2.bitwidth == UBitwidth::B32 =>
-                    {
-                        Ok(UExpression::right_shift(e1, e2).into())
->>>>>>> a45dae01
                     }
                     TypedExpression::Uint(e1) => Ok(UExpression::right_shift(e1, e2).into()),
                     e1 => Err(ErrorInner {
@@ -2913,30 +2657,13 @@
                 })?;
 
                 match (e1_checked, e2_checked) {
-<<<<<<< HEAD
                     (TypedExpression::Int(e1), TypedExpression::Int(e2)) => {
                         Ok(IntExpression::Or(box e1, box e2).into())
                     }
-                    (TypedExpression::Uint(e1), TypedExpression::Uint(e2)) => {
-                        if e1.get_type() == e2.get_type() {
-                            Ok(UExpression::or(e1, e2).into())
-                        } else {
-                            Err(ErrorInner {
-                                pos: Some(pos),
-
-                                message: format!(
-                                    "Cannot apply `|` to {}, {}",
-                                    e1.get_type(),
-                                    e2.get_type()
-                                ),
-                            })
-                        }
-=======
                     (TypedExpression::Uint(e1), TypedExpression::Uint(e2))
                         if e1.bitwidth() == e2.bitwidth() =>
                     {
                         Ok(UExpression::or(e1, e2).into())
->>>>>>> a45dae01
                     }
                     (e1, e2) => Err(ErrorInner {
                         pos: Some(pos),
@@ -2962,30 +2689,13 @@
                 })?;
 
                 match (e1_checked, e2_checked) {
-<<<<<<< HEAD
                     (TypedExpression::Int(e1), TypedExpression::Int(e2)) => {
                         Ok(IntExpression::And(box e1, box e2).into())
                     }
-                    (TypedExpression::Uint(e1), TypedExpression::Uint(e2)) => {
-                        if e1.get_type() == e2.get_type() {
-                            Ok(UExpression::and(e1, e2).into())
-                        } else {
-                            Err(ErrorInner {
-                                pos: Some(pos),
-
-                                message: format!(
-                                    "Cannot apply `&` to {}, {}",
-                                    e1.get_type(),
-                                    e2.get_type()
-                                ),
-                            })
-                        }
-=======
                     (TypedExpression::Uint(e1), TypedExpression::Uint(e2))
                         if e1.bitwidth() == e2.bitwidth() =>
                     {
                         Ok(UExpression::and(e1, e2).into())
->>>>>>> a45dae01
                     }
                     (e1, e2) => Err(ErrorInner {
                         pos: Some(pos),
@@ -3011,30 +2721,13 @@
                 })?;
 
                 match (e1_checked, e2_checked) {
-<<<<<<< HEAD
                     (TypedExpression::Int(e1), TypedExpression::Int(e2)) => {
                         Ok(IntExpression::Xor(box e1, box e2).into())
                     }
-                    (TypedExpression::Uint(e1), TypedExpression::Uint(e2)) => {
-                        if e1.get_type() == e2.get_type() {
-                            Ok(UExpression::xor(e1, e2).into())
-                        } else {
-                            Err(ErrorInner {
-                                pos: Some(pos),
-
-                                message: format!(
-                                    "Cannot apply `^` to {}, {}",
-                                    e1.get_type(),
-                                    e2.get_type()
-                                ),
-                            })
-                        }
-=======
                     (TypedExpression::Uint(e1), TypedExpression::Uint(e2))
                         if e1.bitwidth() == e2.bitwidth() =>
                     {
                         Ok(UExpression::xor(e1, e2).into())
->>>>>>> a45dae01
                     }
                     (e1, e2) => Err(ErrorInner {
                         pos: Some(pos),
