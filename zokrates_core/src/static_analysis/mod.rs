--- conflicted
+++ resolved
@@ -34,8 +34,6 @@
 pub trait Analyse {
     fn analyse(self) -> Self;
 }
-
-<<<<<<< HEAD
 #[derive(Debug)]
 pub enum Error {
     Reducer(self::reducer::Error),
@@ -48,12 +46,6 @@
         Error::Reducer(e)
     }
 }
-=======
-impl<'ast, T: Field> TypedProgram<'ast, T> {
-    pub fn analyse(self) -> ZirProgram<'ast, T> {
-        // propagated unrolling
-        let r = PropagatedUnroller::unroll(self).unwrap_or_else(|e| panic!("{}", e));
->>>>>>> 676f6b84
 
 impl From<self::bounds_checker::Error> for Error {
     fn from(e: bounds_checker::Error) -> Self {
