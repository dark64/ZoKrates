--- conflicted
+++ resolved
@@ -30,13 +30,8 @@
 use crate::flat_absy::FlatProg;
 use crate::ir::Prog;
 use crate::typed_absy::TypedProgram;
-<<<<<<< HEAD
 use zir::ZirProgram;
-use zokrates_field::field::Field;
-=======
-use ir::Prog;
 use zokrates_field::Field;
->>>>>>> e1a0d27f
 
 pub trait Analyse {
     fn analyse(self) -> Self;
