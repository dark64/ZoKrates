--- conflicted
+++ resolved
@@ -770,15 +770,9 @@
             // foo_2 = i_2
 
             let s = TypedStatement::For(
-<<<<<<< HEAD
                 Variable::field_element("i"),
-                FieldElementExpression::Number(FieldPrime::from(2)),
-                FieldElementExpression::Number(FieldPrime::from(5)),
-=======
-                Variable::field_element("i".into()),
                 FieldElementExpression::Number(Bn128Field::from(2)),
                 FieldElementExpression::Number(Bn128Field::from(5)),
->>>>>>> e1a0d27f
                 vec![
                     TypedStatement::Declaration(Variable::field_element("foo")),
                     TypedStatement::Definition(
@@ -886,23 +880,13 @@
 
             let mut u = Unroller::new();
 
-<<<<<<< HEAD
-            let s: TypedStatement<FieldPrime> =
+            let s: TypedStatement<Bn128Field> =
                 TypedStatement::Declaration(Variable::field_element("a"));
             assert_eq!(u.fold_statement(s), vec![]);
 
             let s = TypedStatement::Definition(
                 TypedAssignee::Identifier(Variable::field_element("a")),
-                FieldElementExpression::Number(FieldPrime::from(5)).into(),
-=======
-            let s: TypedStatement<Bn128Field> =
-                TypedStatement::Declaration(Variable::field_element("a".into()));
-            assert_eq!(u.fold_statement(s), vec![]);
-
-            let s = TypedStatement::Definition(
-                TypedAssignee::Identifier(Variable::field_element("a".into())),
                 FieldElementExpression::Number(Bn128Field::from(5)).into(),
->>>>>>> e1a0d27f
             );
             assert_eq!(
                 u.fold_statement(s),
@@ -915,13 +899,8 @@
             );
 
             let s = TypedStatement::Definition(
-<<<<<<< HEAD
                 TypedAssignee::Identifier(Variable::field_element("a")),
-                FieldElementExpression::Number(FieldPrime::from(6)).into(),
-=======
-                TypedAssignee::Identifier(Variable::field_element("a".into())),
                 FieldElementExpression::Number(Bn128Field::from(6)).into(),
->>>>>>> e1a0d27f
             );
             assert_eq!(
                 u.fold_statement(s),
@@ -953,23 +932,13 @@
 
             let mut u = Unroller::new();
 
-<<<<<<< HEAD
-            let s: TypedStatement<FieldPrime> =
+            let s: TypedStatement<Bn128Field> =
                 TypedStatement::Declaration(Variable::field_element("a"));
             assert_eq!(u.fold_statement(s), vec![]);
 
             let s = TypedStatement::Definition(
                 TypedAssignee::Identifier(Variable::field_element("a")),
-                FieldElementExpression::Number(FieldPrime::from(5)).into(),
-=======
-            let s: TypedStatement<Bn128Field> =
-                TypedStatement::Declaration(Variable::field_element("a".into()));
-            assert_eq!(u.fold_statement(s), vec![]);
-
-            let s = TypedStatement::Definition(
-                TypedAssignee::Identifier(Variable::field_element("a".into())),
                 FieldElementExpression::Number(Bn128Field::from(5)).into(),
->>>>>>> e1a0d27f
             );
             assert_eq!(
                 u.fold_statement(s),
@@ -1018,23 +987,13 @@
 
             let mut u = Unroller::new();
 
-<<<<<<< HEAD
-            let s: TypedStatement<FieldPrime> =
+            let s: TypedStatement<Bn128Field> =
                 TypedStatement::Declaration(Variable::field_element("a"));
             assert_eq!(u.fold_statement(s), vec![]);
 
             let s = TypedStatement::Definition(
                 TypedAssignee::Identifier(Variable::field_element("a")),
-                FieldElementExpression::Number(FieldPrime::from(2)).into(),
-=======
-            let s: TypedStatement<Bn128Field> =
-                TypedStatement::Declaration(Variable::field_element("a".into()));
-            assert_eq!(u.fold_statement(s), vec![]);
-
-            let s = TypedStatement::Definition(
-                TypedAssignee::Identifier(Variable::field_element("a".into())),
                 FieldElementExpression::Number(Bn128Field::from(2)).into(),
->>>>>>> e1a0d27f
             );
             assert_eq!(
                 u.fold_statement(s),
@@ -1046,13 +1005,8 @@
                 )]
             );
 
-<<<<<<< HEAD
-            let s: TypedStatement<FieldPrime> = TypedStatement::MultipleDefinition(
+            let s: TypedStatement<Bn128Field> = TypedStatement::MultipleDefinition(
                 vec![Variable::field_element("a")],
-=======
-            let s: TypedStatement<Bn128Field> = TypedStatement::MultipleDefinition(
-                vec![Variable::field_element("a".into())],
->>>>>>> e1a0d27f
                 TypedExpressionList::FunctionCall(
                     FunctionKey::with_id("foo").signature(
                         Signature::new()
@@ -1094,13 +1048,8 @@
 
             let mut u = Unroller::new();
 
-<<<<<<< HEAD
-            let s: TypedStatement<FieldPrime> =
+            let s: TypedStatement<Bn128Field> =
                 TypedStatement::Declaration(Variable::field_array("a", 2));
-=======
-            let s: TypedStatement<Bn128Field> =
-                TypedStatement::Declaration(Variable::field_array("a".into(), 2));
->>>>>>> e1a0d27f
             assert_eq!(u.fold_statement(s), vec![]);
 
             let s = TypedStatement::Definition(
@@ -1131,13 +1080,8 @@
 
             let s: TypedStatement<Bn128Field> = TypedStatement::Definition(
                 TypedAssignee::Select(
-<<<<<<< HEAD
                     box TypedAssignee::Identifier(Variable::field_array("a", 2)),
-                    box FieldElementExpression::Number(FieldPrime::from(1)),
-=======
-                    box TypedAssignee::Identifier(Variable::field_array("a".into(), 2)),
                     box FieldElementExpression::Number(Bn128Field::from(1)),
->>>>>>> e1a0d27f
                 ),
                 FieldElementExpression::Number(Bn128Field::from(2)).into(),
             );
@@ -1210,13 +1154,8 @@
 
             let array_of_array_ty = Type::array(Type::array(Type::FieldElement, 2), 2);
 
-<<<<<<< HEAD
-            let s: TypedStatement<FieldPrime> = TypedStatement::Declaration(
+            let s: TypedStatement<Bn128Field> = TypedStatement::Declaration(
                 Variable::with_id_and_type("a", array_of_array_ty.clone()),
-=======
-            let s: TypedStatement<Bn128Field> = TypedStatement::Declaration(
-                Variable::with_id_and_type("a".into(), array_of_array_ty.clone()),
->>>>>>> e1a0d27f
             );
             assert_eq!(u.fold_statement(s), vec![]);
 
