--- conflicted
+++ resolved
@@ -6,10 +6,6 @@
     ConditionEq,
     Bits(usize),
     Div,
-<<<<<<< HEAD
-    Sha256Round,
-=======
->>>>>>> 28ae9992
     Xor,
     Or,
     ShaAndXorAndXorAnd,
@@ -28,10 +24,6 @@
             Solver::ConditionEq => (1, 2),
             Solver::Bits(bit_width) => (1, *bit_width),
             Solver::Div => (2, 1),
-<<<<<<< HEAD
-            Solver::Sha256Round => (768, 26935),
-=======
->>>>>>> 28ae9992
             Solver::Xor => (2, 1),
             Solver::Or => (2, 1),
             Solver::ShaAndXorAndXorAnd => (3, 1),
