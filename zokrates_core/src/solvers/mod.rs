--- conflicted
+++ resolved
@@ -31,22 +31,17 @@
 
 impl Solver {
     pub fn execute<T: Field>(&self, inputs: &Vec<T>) -> Result<Vec<T>, String> {
-        match self {
-            Solver::Identity => Ok(inputs.clone()),
+        let res = match self {
+            Solver::Identity => inputs.clone(),
             Solver::ConditionEq => match inputs[0].is_zero() {
-                true => Ok(vec![T::zero(), T::one()]),
-                false => Ok(vec![T::one(), T::one() / inputs[0].clone()]),
+                true => vec![T::zero(), T::one()],
+                false => vec![T::one(), T::one() / inputs[0].clone()],
             },
             Solver::Bits(bitwidth) => {
                 let mut num = inputs[0].clone();
                 let mut res = vec![];
-<<<<<<< HEAD
-                let bits = *bitwidth;
-                for i in (0..bits).rev() {
-=======
 
                 for i in (0..*bitwidth).rev() {
->>>>>>> b0382ea6
                     if T::from(2).pow(i) <= num {
                         num = num - T::from(2).pow(i);
                         res.push(T::one());
@@ -55,24 +50,23 @@
                     }
                 }
                 assert_eq!(num, T::zero());
-                Ok(res)
+                res
             }
-            Solver::Div => Ok(vec![inputs[0].clone() / inputs[1].clone()]),
+            Solver::Div => vec![inputs[0].clone() / inputs[1].clone()],
             Solver::Sha256Round => {
                 let i = &inputs[0..512];
                 let h = &inputs[512..];
                 let i: Vec<_> = i.iter().map(|x| x.clone().into_bellman()).collect();
                 let h: Vec<_> = h.iter().map(|x| x.clone().into_bellman()).collect();
                 assert!(h.len() == 256);
-                Ok(generate_sha256_round_witness::<T::BellmanEngine>(&i, &h)
+                generate_sha256_round_witness::<T::BellmanEngine>(&i, &h)
                     .into_iter()
                     .map(|x| T::from_bellman(x))
-                    .collect())
+                    .collect()
             }
-<<<<<<< HEAD
         };
 
-        assert_eq!(res.len(), expected_output_count);
+        assert_eq!(res.len(), self.get_signature().1);
 
         Ok(res)
     }
@@ -81,9 +75,6 @@
 impl Solver {
     pub fn bits(width: usize) -> Self {
         Solver::Bits(width)
-=======
-        }
->>>>>>> b0382ea6
     }
 }
 
@@ -95,13 +86,9 @@
     #[test]
     fn bits_of_one() {
         let inputs = vec![FieldPrime::from(1)];
-<<<<<<< HEAD
-        let res = Solver::Bits(FieldPrime::get_required_bits()).execute(&inputs).unwrap();
-=======
         let res = Solver::Bits(FieldPrime::get_required_bits())
             .execute(&inputs)
             .unwrap();
->>>>>>> b0382ea6
         assert_eq!(res[253], FieldPrime::from(1));
         for i in 0..252 {
             assert_eq!(res[i], FieldPrime::from(0));
@@ -111,13 +98,9 @@
     #[test]
     fn bits_of_42() {
         let inputs = vec![FieldPrime::from(42)];
-<<<<<<< HEAD
-        let res = Solver::Bits(FieldPrime::get_required_bits()).execute(&inputs).unwrap();
-=======
         let res = Solver::Bits(FieldPrime::get_required_bits())
             .execute(&inputs)
             .unwrap();
->>>>>>> b0382ea6
         assert_eq!(res[253], FieldPrime::from(0));
         assert_eq!(res[252], FieldPrime::from(1));
         assert_eq!(res[251], FieldPrime::from(0));
