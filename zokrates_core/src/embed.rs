use crate::solvers::Solver;
use bellman::pairing::ff::ScalarEngine;
use flat_absy::{
    FlatDirective, FlatExpression, FlatExpressionList, FlatFunction, FlatParameter, FlatStatement,
    FlatVariable,
};
use std::collections::HashMap;
use typed_absy::types::{FunctionKey, Signature, Type};
use zokrates_embed::{generate_sha256_round_constraints, BellmanConstraint};
use zokrates_field::Field;

/// A low level function that contains non-deterministic introduction of variables. It is carried out as is until
/// the flattening step when it can be inlined.
#[derive(Debug, Clone, PartialEq, Hash)]
pub enum FlatEmbed {
    Sha256Round,
    Unpack(usize),
    U8ToBits,
    U16ToBits,
    U32ToBits,
    U8FromBits,
    U16FromBits,
    U32FromBits,
}

impl FlatEmbed {
    pub fn signature(&self) -> Signature {
        match self {
            FlatEmbed::Sha256Round => Signature::new()
                .inputs(vec![
                    Type::array(Type::Boolean, 512),
                    Type::array(Type::Boolean, 256),
                ])
<<<<<<< HEAD
                .outputs(vec![Type::array(Type::FieldElement, 256)]),
            FlatEmbed::Unpack(bitwidth) => Signature::new()
                .inputs(vec![Type::FieldElement])
                .outputs(vec![Type::array(Type::FieldElement, *bitwidth)]),
            FlatEmbed::U8ToBits => Signature::new()
                .inputs(vec![Type::Uint(8)])
                .outputs(vec![Type::array(Type::Boolean, 8)]),
            FlatEmbed::U16ToBits => Signature::new()
                .inputs(vec![Type::Uint(16)])
                .outputs(vec![Type::array(Type::Boolean, 16)]),
            FlatEmbed::U32ToBits => Signature::new()
                .inputs(vec![Type::Uint(32)])
                .outputs(vec![Type::array(Type::Boolean, 32)]),
            FlatEmbed::U8FromBits => Signature::new()
                .outputs(vec![Type::Uint(8)])
                .inputs(vec![Type::array(Type::Boolean, 8)]),
            FlatEmbed::U16FromBits => Signature::new()
                .outputs(vec![Type::Uint(16)])
                .inputs(vec![Type::array(Type::Boolean, 16)]),
            FlatEmbed::U32FromBits => Signature::new()
                .outputs(vec![Type::Uint(32)])
                .inputs(vec![Type::array(Type::Boolean, 32)]),
=======
                .outputs(vec![Type::array(Type::Boolean, 256)]),
            FlatEmbed::Unpack => Signature::new()
                .inputs(vec![Type::FieldElement])
                .outputs(vec![Type::array(Type::Boolean, T::get_required_bits())]),
>>>>>>> da7f5a68
        }
    }

    pub fn key<T: Field>(&self) -> FunctionKey<'static> {
        FunctionKey::with_id(self.id()).signature(self.signature())
    }

    pub fn id(&self) -> &'static str {
        match self {
            FlatEmbed::Sha256Round => "_SHA256_ROUND",
            FlatEmbed::Unpack(_) => "_UNPACK",
            FlatEmbed::U8ToBits => "_U8_TO_BITS",
            FlatEmbed::U16ToBits => "_U16_TO_BITS",
            FlatEmbed::U32ToBits => "_U32_TO_BITS",
            FlatEmbed::U8FromBits => "_U8_FROM_BITS",
            FlatEmbed::U16FromBits => "_U16_FROM_BITS",
            FlatEmbed::U32FromBits => "_U32_FROM_BITS",
        }
    }

    /// Actually get the `FlatFunction` that this `FlatEmbed` represents
    pub fn synthetize<T: Field>(&self) -> FlatFunction<T> {
        match self {
            FlatEmbed::Sha256Round => sha256_round(),
            FlatEmbed::Unpack(bitwidth) => unpack_to_bitwidth(*bitwidth),
            _ => unreachable!(),
        }
    }
}

// util to convert a vector of `(variable_id, coefficient)` to a flat_expression
// we build a binary tree of additions by splitting the vector recursively
fn flat_expression_from_vec<T: Field>(
    v: &[(usize, <<T as Field>::BellmanEngine as ScalarEngine>::Fr)],
) -> FlatExpression<T> {
    match v.len() {
        0 => FlatExpression::Number(T::zero()),
        1 => {
            let (key, val) = v[0].clone();
            FlatExpression::Mult(
                box FlatExpression::Number(T::from_bellman(val)),
                box FlatExpression::Identifier(FlatVariable::new(key)),
            )
        }
        n => {
            let (u, v) = v.split_at(n / 2);
            FlatExpression::Add(
                box flat_expression_from_vec(u),
                box flat_expression_from_vec(v),
            )
        }
    }
}

impl<T: Field> From<BellmanConstraint<T::BellmanEngine>> for FlatStatement<T> {
    fn from(c: zokrates_embed::BellmanConstraint<T::BellmanEngine>) -> FlatStatement<T> {
        let rhs_a = flat_expression_from_vec(&c.a);
        let rhs_b = flat_expression_from_vec(&c.b);
        let lhs = flat_expression_from_vec(&c.c);

        FlatStatement::Condition(lhs, FlatExpression::Mult(box rhs_a, box rhs_b))
    }
}

/// Returns a flat function which computes a sha256 round
///
/// # Remarks
///
/// The variables inside the function are set in this order:
/// - constraint system variables
/// - arguments
pub fn sha256_round<T: Field>() -> FlatFunction<T> {
    // Define iterators for all indices at hand
    let (r1cs, input_indices, current_hash_indices, output_indices) =
        generate_sha256_round_constraints::<T::BellmanEngine>();

    // indices of the input
    let input_indices = input_indices.into_iter();
    // indices of the current hash
    let current_hash_indices = current_hash_indices.into_iter();
    // indices of the output
    let output_indices = output_indices.into_iter();

    let variable_count = r1cs.aux_count + 1; // auxiliary and ONE

    // indices of the sha256round constraint system variables
    let cs_indices = (0..variable_count).into_iter();

    // indices of the arguments to the function
    // apply an offset of `variable_count` to get the indice of our dummy `input` argument
    let input_argument_indices = input_indices
        .clone()
        .into_iter()
        .map(|i| i + variable_count);
    // apply an offset of `variable_count` to get the indice of our dummy `current_hash` argument
    let current_hash_argument_indices = current_hash_indices
        .clone()
        .into_iter()
        .map(|i| i + variable_count);

    // define parameters to the function based on the variables
    let arguments = input_argument_indices
        .clone()
        .chain(current_hash_argument_indices.clone())
        .map(|i| FlatParameter {
            id: FlatVariable::new(i),
            private: true,
        })
        .collect();

    // define a binding of the first variable in the constraint system to one
    let one_binding_statement = FlatStatement::Condition(
        FlatVariable::new(0).into(),
        FlatExpression::Number(T::from(1)),
    );

    let input_binding_statements =
    // bind input and current_hash to inputs
    input_indices.clone().chain(current_hash_indices).zip(input_argument_indices.clone().chain(current_hash_argument_indices.clone())).map(|(cs_index, argument_index)| {
        FlatStatement::Condition(
            FlatVariable::new(cs_index).into(),
            FlatVariable::new(argument_index).into(),
        )
    });

    // insert flattened statements to represent constraints
    let constraint_statements = r1cs.constraints.into_iter().map(|c| c.into());

    // define which subset of the witness is returned
    let outputs: Vec<FlatExpression<T>> = output_indices
        .map(|o| FlatExpression::Identifier(FlatVariable::new(o)))
        .collect();

    // insert a directive to set the witness based on the bellman gadget and  inputs
    let directive_statement = FlatStatement::Directive(FlatDirective {
        outputs: cs_indices.map(|i| FlatVariable::new(i)).collect(),
        inputs: input_argument_indices
            .chain(current_hash_argument_indices)
            .map(|i| FlatVariable::new(i).into())
            .collect(),
        solver: Solver::Sha256Round,
    });

    // insert a statement to return the subset of the witness
    let return_statement = FlatStatement::Return(FlatExpressionList {
        expressions: outputs,
    });

    let statements = std::iter::once(directive_statement)
        .chain(std::iter::once(one_binding_statement))
        .chain(input_binding_statements)
        .chain(constraint_statements)
        .chain(std::iter::once(return_statement))
        .collect();

    FlatFunction {
        arguments,
        statements,
    }
}

fn use_variable(
    layout: &mut HashMap<String, FlatVariable>,
    name: String,
    index: &mut usize,
) -> FlatVariable {
    let var = FlatVariable::new(*index);
    layout.insert(name, var);
    *index = *index + 1;
    var
}

/// A `FlatFunction` which checks a u8
pub fn unpack_to_bitwidth<T: Field>(width: usize) -> FlatFunction<T> {
    let nbits = T::get_required_bits();

    assert!(width <= nbits);

    let mut counter = 0;

    let mut layout = HashMap::new();

    let arguments = vec![FlatParameter {
        id: FlatVariable::new(0),
        private: true,
    }];

    // o0, ..., o253 = ToBits(i0)

    let directive_inputs = vec![FlatExpression::Identifier(use_variable(
        &mut layout,
        format!("i0"),
        &mut counter,
    ))];

    let directive_outputs: Vec<FlatVariable> = (0..width)
        .map(|index| use_variable(&mut layout, format!("o{}", index), &mut counter))
        .collect();

    let solver = Solver::bits(width);

    let outputs = directive_outputs
        .iter()
        .enumerate()
        .map(|(_, o)| FlatExpression::Identifier(o.clone()))
        .collect::<Vec<_>>();

    // o253, o252, ... o{253 - (width - 1)} are bits
    let mut statements: Vec<FlatStatement<T>> = (0..width)
        .map(|index| {
            let bit = FlatExpression::Identifier(FlatVariable::new(width - index));
            FlatStatement::Condition(
                bit.clone(),
                FlatExpression::Mult(box bit.clone(), box bit.clone()),
            )
        })
        .collect();

    // sum check: o253 + o252 * 2 + ... + o{253 - (width - 1)} * 2**(width - 1)
    let mut lhs_sum = FlatExpression::Number(T::from(0));

    for i in 0..width {
        lhs_sum = FlatExpression::Add(
            box lhs_sum,
            box FlatExpression::Mult(
                box FlatExpression::Identifier(FlatVariable::new(width - i)),
                box FlatExpression::Number(T::from(2).pow(i)),
            ),
        );
    }

    statements.push(FlatStatement::Condition(
        lhs_sum,
        FlatExpression::Mult(
            box FlatExpression::Identifier(FlatVariable::new(0)),
            box FlatExpression::Number(T::from(1)),
        ),
    ));

    statements.insert(
        0,
        FlatStatement::Directive(FlatDirective {
            inputs: directive_inputs,
            outputs: directive_outputs,
            solver: solver,
        }),
    );

    statements.push(FlatStatement::Return(FlatExpressionList {
        expressions: outputs,
    }));

    FlatFunction {
        arguments,
        statements,
    }
}

#[cfg(test)]
mod tests {
    use super::*;
    use zokrates_field::Bn128Field;

    #[cfg(test)]
    mod split {
        use super::*;

        #[test]
        fn split254() {
            let unpack: FlatFunction<Bn128Field> =
                unpack_to_bitwidth(Bn128Field::get_required_bits());

            assert_eq!(
                unpack.arguments,
                vec![FlatParameter::private(FlatVariable::new(0))]
            );
            assert_eq!(
                unpack.statements.len(),
                Bn128Field::get_required_bits() + 1 + 1 + 1
            ); // 128 bit checks, 1 directive, 1 sum check, 1 return
            assert_eq!(
                unpack.statements[0],
                FlatStatement::Directive(FlatDirective::new(
                    (0..Bn128Field::get_required_bits())
                        .map(|i| FlatVariable::new(i + 1))
                        .collect(),
                    Solver::bits(Bn128Field::get_required_bits()),
                    vec![FlatVariable::new(0)]
                ))
            );
            assert_eq!(
                *unpack.statements.last().unwrap(),
                FlatStatement::Return(FlatExpressionList {
                    expressions: (0..Bn128Field::get_required_bits())
                        .map(|i| FlatExpression::Identifier(FlatVariable::new(i + 1)))
                        .collect()
                })
            );
        }
    }

    #[cfg(test)]
    mod sha256 {
        use super::*;
        use ir::Interpreter;

        #[test]
        fn generate_sha256_constraints() {
            let compiled = sha256_round();

            // function should have 768 inputs
            assert_eq!(compiled.arguments.len(), 768,);

            // function should return 256 values
            assert_eq!(
                compiled
                    .statements
                    .iter()
                    .filter_map(|s| match s {
                        FlatStatement::Return(v) => Some(v),
                        _ => None,
                    })
                    .next()
                    .unwrap()
                    .expressions
                    .len(),
                256,
            );

            // directive should take 768 inputs and return n_var outputs
            let directive = compiled
                .statements
                .iter()
                .filter_map(|s| match s {
                    FlatStatement::Directive(d) => Some(d.clone()),
                    _ => None,
                })
                .next()
                .unwrap();
            assert_eq!(directive.inputs.len(), 768);
            assert_eq!(directive.outputs.len(), 26935);
            // function input should be offset by variable_count
            assert_eq!(
                compiled.arguments[0].id,
                FlatVariable::new(directive.outputs.len() + 1)
            );

            // bellman variable #0: index 0 should equal 1
            assert_eq!(
                compiled.statements[1],
                FlatStatement::Condition(
                    FlatVariable::new(0).into(),
                    FlatExpression::Number(Bn128Field::from(1))
                )
            );

            // bellman input #0: index 1 should equal zokrates input #0: index v_count
            assert_eq!(
                compiled.statements[2],
                FlatStatement::Condition(
                    FlatVariable::new(1).into(),
                    FlatVariable::new(26936).into()
                )
            );

            let f = crate::ir::Function::from(compiled);
            let prog = crate::ir::Prog {
                main: f,
                private: vec![true; 768],
            };

            let input = (0..512)
                .map(|_| 0)
                .chain((0..256).map(|_| 1))
                .map(|i| Bn128Field::from(i))
                .collect();

            let interpreter = Interpreter::default();

            interpreter.execute(&prog, &input).unwrap();
        }
    }
}<|MERGE_RESOLUTION|>--- conflicted
+++ resolved
@@ -31,11 +31,10 @@
                     Type::array(Type::Boolean, 512),
                     Type::array(Type::Boolean, 256),
                 ])
-<<<<<<< HEAD
-                .outputs(vec![Type::array(Type::FieldElement, 256)]),
+                .outputs(vec![Type::array(Type::Boolean, 256)]),
             FlatEmbed::Unpack(bitwidth) => Signature::new()
                 .inputs(vec![Type::FieldElement])
-                .outputs(vec![Type::array(Type::FieldElement, *bitwidth)]),
+                .outputs(vec![Type::array(Type::Boolean, *bitwidth)]),
             FlatEmbed::U8ToBits => Signature::new()
                 .inputs(vec![Type::Uint(8)])
                 .outputs(vec![Type::array(Type::Boolean, 8)]),
@@ -54,12 +53,6 @@
             FlatEmbed::U32FromBits => Signature::new()
                 .outputs(vec![Type::Uint(32)])
                 .inputs(vec![Type::array(Type::Boolean, 32)]),
-=======
-                .outputs(vec![Type::array(Type::Boolean, 256)]),
-            FlatEmbed::Unpack => Signature::new()
-                .inputs(vec![Type::FieldElement])
-                .outputs(vec![Type::array(Type::Boolean, T::get_required_bits())]),
->>>>>>> da7f5a68
         }
     }
 
