--- conflicted
+++ resolved
@@ -124,12 +124,8 @@
 WHITESPACE = _{ " " | "\t" | "\\" ~ NEWLINE}
 COMMENT = _{ ("/*" ~ (!"*/" ~ ANY)* ~ "*/") | ("//" ~ (!NEWLINE ~ ANY)*) }
 
-<<<<<<< HEAD
-keyword = @{"as"|"bool"|"byte"|"def"|"do"|"else"|"endfor"|"export"|"false"|"field"|"for"|"if"|"then"|"fi"|"import"|"from"|
-=======
 // the ordering of reserved keywords matters: if "as" is before "assert", then "assert" gets parsed as (as)(sert) and incorrectly
 // accepted
 keyword = @{"assert"|"as"|"bool"|"byte"|"def"|"do"|"else"|"endfor"|"export"|"false"|"field"|"for"|"if"|"then"|"fi"|"import"|"from"|
->>>>>>> 28ae9992
             "in"|"private"|"public"|"return"|"struct"|"true"|"u8"|"u16"|"u32"
             }