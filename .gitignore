--- conflicted
+++ resolved
@@ -19,8 +19,5 @@
 
 .DS_Store
 .idea
-<<<<<<< HEAD
 .vscode
-=======
-*.iml
->>>>>>> ebb22b82
+*.iml