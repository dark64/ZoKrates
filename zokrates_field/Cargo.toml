--- conflicted
+++ resolved
@@ -10,15 +10,11 @@
 lazy_static = "1.4"
 bincode = "0.8.0"
 serde_json = "1.0"
-<<<<<<< HEAD
-=======
 bellman_ce = { version = "=0.3.3", default-features = false}
 algebra-core = { git = "https://github.com/scipr-lab/zexe.git", version = "0.1.0" }
->>>>>>> b8b7c268
 sha2 = "0.8.0"
 num-traits = { version = "0.2", default-features = false }
 num-integer = { version = "0.1", default-features = false }
-bellman_ce = { version = "^0.3", default-features = false }
 
 [dependencies.algebra]
 version = "0.1.0"
