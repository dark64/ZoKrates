--- conflicted
+++ resolved
@@ -1,15 +1,12 @@
-<<<<<<< HEAD
 //
 // @file field.rs
 // @author Dennis Kuhnert <dennis.kuhnert@campus.tu-berlin.de>
 // @author Jacob Eberhardt <jacob.eberhardt@tu-berlin.de>
 // @date 2017
-=======
-extern crate bellman_ce as bellman;
->>>>>>> 5158646d
 
 use bellman_ce::pairing::ff::ScalarEngine;
 use bellman_ce::pairing::Engine;
+use num_bigint::BigUint;
 use num_traits::{One, Zero};
 use serde::{Deserialize, Serialize};
 use std::convert::From;
@@ -90,6 +87,25 @@
     fn id() -> [u8; 4];
     /// the name of the curve associated with this field
     fn name() -> &'static str;
+    /// Returns this `Field`'s largest value as a big-endian bit vector
+    fn max_value_bit_vector_be() -> Vec<bool> {
+        fn bytes_to_bits(bytes: &[u8]) -> Vec<bool> {
+            bytes
+                .iter()
+                .flat_map(|&v| (0..8).rev().map(move |i| (v >> i) & 1 == 1))
+                .collect()
+        }
+
+        let field_bytes_le = Self::into_byte_vector(&Self::max_value());
+        // reverse for big-endianess
+        let field_bytes_be = field_bytes_le.into_iter().rev().collect::<Vec<u8>>();
+        let field_bits_be = bytes_to_bits(&field_bytes_be);
+
+        let field_bits_be = &field_bits_be[field_bits_be.len() - Self::get_required_bits()..];
+        field_bits_be.to_vec()
+    }
+    /// Returns the value as a BigUint
+    fn to_biguint(&self) -> BigUint;
 }
 
 #[macro_use]
@@ -118,6 +134,10 @@
 
             impl Field for FieldPrime {
                 type BellmanEngine = $bellman_type;
+
+                fn to_biguint(&self) -> BigUint {
+                    self.value.to_biguint().unwrap()
+                }
 
                 fn into_byte_vector(&self) -> Vec<u8> {
                     match self.value.to_biguint() {
