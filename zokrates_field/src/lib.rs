//
// @file field.rs
// @author Dennis Kuhnert <dennis.kuhnert@campus.tu-berlin.de>
// @author Jacob Eberhardt <jacob.eberhardt@tu-berlin.de>
// @date 2017

use bellman_ce::pairing::ff::ScalarEngine;
use bellman_ce::pairing::Engine;
<<<<<<< HEAD
use num_bigint::BigUint;
=======
extern crate algebra_core;
use algebra_core::fields::{PrimeField, SquareRootField};
use algebra_core::PairingEngine;
>>>>>>> b8b7c268
use num_traits::{One, Zero};
use serde::{Deserialize, Serialize};
use std::convert::From;
use std::fmt::{Debug, Display};
use std::hash::Hash;
use std::ops::{Add, Div, Mul, Sub};

pub trait Pow<RHS> {
    type Output;
    fn pow(self, _: RHS) -> Self::Output;
}

pub trait BellmanFieldExtensions {
    /// An associated type to be able to operate with Bellman ff traits
    type BellmanEngine: Engine;
    fn from_bellman(e: <Self::BellmanEngine as ScalarEngine>::Fr) -> Self;
    fn into_bellman(self) -> <Self::BellmanEngine as ScalarEngine>::Fr;
}

pub trait ZexeFieldExtensions {
    /// An associated type to be able to operate with zexe ff traits
    type ZexeEngine: PairingEngine;
    fn from_zexe(e: <Self::ZexeEngine as algebra_core::PairingEngine>::Fr) -> Self;
    fn into_zexe(self) -> <Self::ZexeEngine as algebra_core::PairingEngine>::Fr;
}

pub trait ZexeFieldOnly {
    type ZexeField: PrimeField + SquareRootField;
}

pub trait Field:
    From<i32>
    + From<u32>
    + From<usize>
    + Zero
    + One
    + Clone
    + PartialEq
    + Eq
    + Hash
    + PartialOrd
    + Ord
    + Display
    + Debug
    + Add<Self, Output = Self>
    + for<'a> Add<&'a Self, Output = Self>
    + Sub<Self, Output = Self>
    + for<'a> Sub<&'a Self, Output = Self>
    + Mul<Self, Output = Self>
    + for<'a> Mul<&'a Self, Output = Self>
    + Div<Self, Output = Self>
    + for<'a> Div<&'a Self, Output = Self>
    + Pow<usize, Output = Self>
    + Pow<Self, Output = Self>
    + for<'a> Pow<&'a Self, Output = Self>
    + for<'a> Deserialize<'a>
    + Serialize
{
    /// Returns this `Field`'s contents as little-endian byte vector
    fn into_byte_vector(&self) -> Vec<u8>;
    /// Returns an element of this `Field` from a little-endian byte vector
    fn from_byte_vector(_: Vec<u8>) -> Self;
    /// Returns this `Field`'s contents as decimal string
    fn to_dec_string(&self) -> String;
    /// Returns the multiplicative inverse, i.e.: self * self.inverse_mul() = Self::one()
    fn inverse_mul(&self) -> Self;
    /// Returns the smallest value that can be represented by this field type.
    fn min_value() -> Self;
    /// Returns the largest value that can be represented by this field type.
    fn max_value() -> Self;
    /// Returns the number of required bits to represent this field type.
    fn get_required_bits() -> usize;
    /// Tries to parse a string into this representation
    fn try_from_dec_str<'a>(s: &'a str) -> Result<Self, ()>;
    fn try_from_str(s: &str, radix: u32) -> Result<Self, ()>;
    /// Returns a decimal string representing a the member of the equivalence class of this `Field` in Z/pZ
    /// which lies in [-(p-1)/2, (p-1)/2]
    fn to_compact_dec_string(&self) -> String;
    /// Returns the size of the field as a decimal string
    fn id() -> [u8; 4];
    /// the name of the curve associated with this field
    fn name() -> &'static str;
    /// Returns this `Field`'s largest value as a big-endian bit vector
    fn max_value_bit_vector_be() -> Vec<bool> {
        fn bytes_to_bits(bytes: &[u8]) -> Vec<bool> {
            bytes
                .iter()
                .flat_map(|&v| (0..8).rev().map(move |i| (v >> i) & 1 == 1))
                .collect()
        }

        let field_bytes_le = Self::into_byte_vector(&Self::max_value());
        // reverse for big-endianess
        let field_bytes_be = field_bytes_le.into_iter().rev().collect::<Vec<u8>>();
        let field_bits_be = bytes_to_bits(&field_bytes_be);

        let field_bits_be = &field_bits_be[field_bits_be.len() - Self::get_required_bits()..];
        field_bits_be.to_vec()
    }
    /// Returns the value as a BigUint
    fn to_biguint(&self) -> BigUint;
}

#[macro_use]
mod prime_field {
    macro_rules! prime_field {
        ($modulus:expr, $name:expr) => {
            use crate::{Field, Pow};
            use lazy_static::lazy_static;
            use num_bigint::{BigInt, BigUint, Sign, ToBigInt};
            use num_integer::Integer;
            use num_traits::{One, Zero};
            use serde_derive::{Deserialize, Serialize};
            use std::convert::From;
            use std::fmt;
            use std::fmt::{Debug, Display};
            use std::ops::{Add, Div, Mul, Sub};

            lazy_static! {
                static ref P: BigInt = BigInt::parse_bytes($modulus, 10).unwrap();
            }

            #[derive(PartialEq, PartialOrd, Clone, Eq, Ord, Hash, Serialize, Deserialize)]
            pub struct FieldPrime {
                value: BigInt,
            }

            impl Field for FieldPrime {
<<<<<<< HEAD
                type BellmanEngine = $bellman_type;

                fn to_biguint(&self) -> BigUint {
                    self.value.to_biguint().unwrap()
                }

=======
>>>>>>> b8b7c268
                fn into_byte_vector(&self) -> Vec<u8> {
                    match self.value.to_biguint() {
                        Option::Some(val) => val.to_bytes_le(),
                        Option::None => panic!("Should never happen."),
                    }
                }

                fn from_byte_vector(bytes: Vec<u8>) -> Self {
                    let uval = BigUint::from_bytes_le(bytes.as_slice());
                    FieldPrime {
                        value: BigInt::from_biguint(Sign::Plus, uval),
                    }
                }

                fn to_dec_string(&self) -> String {
                    self.value.to_str_radix(10)
                }

                fn inverse_mul(&self) -> FieldPrime {
                    let (b, s, _) = extended_euclid(&self.value, &*P);
                    assert_eq!(b, BigInt::one());
                    FieldPrime {
                        value: &s - s.div_floor(&*P) * &*P,
                    }
                }
                fn min_value() -> FieldPrime {
                    FieldPrime {
                        value: ToBigInt::to_bigint(&0).unwrap(),
                    }
                }
                fn max_value() -> FieldPrime {
                    FieldPrime {
                        value: &*P - ToBigInt::to_bigint(&1).unwrap(),
                    }
                }
                fn get_required_bits() -> usize {
                    (*P).bits()
                }
                fn try_from_dec_str<'a>(s: &'a str) -> Result<Self, ()> {
                    Self::try_from_str(s, 10)
                }
                fn try_from_str(s: &str, radix: u32) -> Result<Self, ()> {
                    let x = BigInt::parse_bytes(s.as_bytes(), radix).ok_or(())?;
                    Ok(FieldPrime {
                        value: &x - x.div_floor(&*P) * &*P,
                    })
                }
                fn to_compact_dec_string(&self) -> String {
                    // values up to (p-1)/2 included are represented as positive, values between (p+1)/2 and p-1 as represented as negative by subtracting p
                    if self.value <= FieldPrime::max_value().value / 2 {
                        format!("{}", self.value.to_str_radix(10))
                    } else {
                        format!(
                            "({})",
                            (&self.value - (FieldPrime::max_value().value + BigInt::one()))
                                .to_str_radix(10)
                        )
                    }
                }
                fn id() -> [u8; 4] {
                    let mut res = [0u8; 4];
                    use sha2::{Digest, Sha256};
                    let hash = Sha256::digest(&P.to_bytes_le().1);
                    for i in 0..4 {
                        res[i] = hash[i];
                    }
                    res
                }

                fn name() -> &'static str {
                    $name
                }
            }

            impl Default for FieldPrime {
                fn default() -> Self {
                    FieldPrime {
                        value: BigInt::default(),
                    }
                }
            }

            impl Display for FieldPrime {
                fn fmt(&self, f: &mut fmt::Formatter) -> fmt::Result {
                    write!(f, "{}", self.value.to_str_radix(10))
                }
            }

            impl Debug for FieldPrime {
                fn fmt(&self, f: &mut fmt::Formatter) -> fmt::Result {
                    write!(f, "{}", self.value.to_str_radix(10))
                }
            }

            impl From<i32> for FieldPrime {
                fn from(num: i32) -> Self {
                    let x = ToBigInt::to_bigint(&num).unwrap();
                    FieldPrime {
                        value: &x - x.div_floor(&*P) * &*P,
                    }
                }
            }

            impl From<u32> for FieldPrime {
                fn from(num: u32) -> Self {
                    let x = ToBigInt::to_bigint(&num).unwrap();
                    FieldPrime {
                        value: &x - x.div_floor(&*P) * &*P,
                    }
                }
            }

            impl From<usize> for FieldPrime {
                fn from(num: usize) -> Self {
                    let x = ToBigInt::to_bigint(&num).unwrap();
                    FieldPrime {
                        value: &x - x.div_floor(&*P) * &*P,
                    }
                }
            }

            impl Zero for FieldPrime {
                fn zero() -> FieldPrime {
                    FieldPrime {
                        value: ToBigInt::to_bigint(&0).unwrap(),
                    }
                }
                fn is_zero(&self) -> bool {
                    self.value == ToBigInt::to_bigint(&0).unwrap()
                }
            }

            impl One for FieldPrime {
                fn one() -> FieldPrime {
                    FieldPrime {
                        value: ToBigInt::to_bigint(&1).unwrap(),
                    }
                }
            }

            impl Add<FieldPrime> for FieldPrime {
                type Output = FieldPrime;

                fn add(self, other: FieldPrime) -> FieldPrime {
                    FieldPrime {
                        value: (self.value + other.value) % &*P,
                    }
                }
            }

            impl<'a> Add<&'a FieldPrime> for FieldPrime {
                type Output = FieldPrime;

                fn add(self, other: &FieldPrime) -> FieldPrime {
                    FieldPrime {
                        value: (self.value + other.value.clone()) % &*P,
                    }
                }
            }

            impl Sub<FieldPrime> for FieldPrime {
                type Output = FieldPrime;

                fn sub(self, other: FieldPrime) -> FieldPrime {
                    let x = self.value - other.value;
                    FieldPrime {
                        value: &x - x.div_floor(&*P) * &*P,
                    }
                }
            }

            impl<'a> Sub<&'a FieldPrime> for FieldPrime {
                type Output = FieldPrime;

                fn sub(self, other: &FieldPrime) -> FieldPrime {
                    let x = self.value - other.value.clone();
                    FieldPrime {
                        value: &x - x.div_floor(&*P) * &*P,
                    }
                }
            }

            impl Mul<FieldPrime> for FieldPrime {
                type Output = FieldPrime;

                fn mul(self, other: FieldPrime) -> FieldPrime {
                    FieldPrime {
                        value: (self.value * other.value) % &*P,
                    }
                }
            }

            impl<'a> Mul<&'a FieldPrime> for FieldPrime {
                type Output = FieldPrime;

                fn mul(self, other: &FieldPrime) -> FieldPrime {
                    FieldPrime {
                        value: (self.value * other.value.clone()) % &*P,
                    }
                }
            }

            impl Div<FieldPrime> for FieldPrime {
                type Output = FieldPrime;

                fn div(self, other: FieldPrime) -> FieldPrime {
                    self * other.inverse_mul()
                }
            }

            impl<'a> Div<&'a FieldPrime> for FieldPrime {
                type Output = FieldPrime;

                fn div(self, other: &FieldPrime) -> FieldPrime {
                    self / other.clone()
                }
            }

            impl Pow<usize> for FieldPrime {
                type Output = FieldPrime;

                fn pow(self, exp: usize) -> FieldPrime {
                    let mut res = FieldPrime::from(1);
                    for _ in 0..exp {
                        res = res * &self;
                    }
                    res
                }
            }

            impl Pow<FieldPrime> for FieldPrime {
                type Output = FieldPrime;

                fn pow(self, exp: FieldPrime) -> FieldPrime {
                    let mut res = FieldPrime::one();
                    let mut current = FieldPrime::zero();
                    loop {
                        if current >= exp {
                            return res;
                        }
                        res = res * &self;
                        current = current + FieldPrime::one();
                    }
                }
            }

            impl<'a> Pow<&'a FieldPrime> for FieldPrime {
                type Output = FieldPrime;

                fn pow(self, exp: &'a FieldPrime) -> FieldPrime {
                    let mut res = FieldPrime::one();
                    let mut current = FieldPrime::zero();
                    loop {
                        if &current >= exp {
                            return res;
                        }
                        res = res * &self;
                        current = current + FieldPrime::one();
                    }
                }
            }

            /// Calculates the gcd using an iterative implementation of the extended euclidian algorithm.
            /// Returning `(d, s, t)` so that `d = s * a + t * b`
            ///
            /// # Arguments
            /// * `a` - First number as `BigInt`
            /// * `b` - Second number as `BigInt`
            fn extended_euclid(a: &BigInt, b: &BigInt) -> (BigInt, BigInt, BigInt) {
                let (mut s, mut old_s) = (BigInt::zero(), BigInt::one());
                let (mut t, mut old_t) = (BigInt::one(), BigInt::zero());
                let (mut r, mut old_r) = (b.clone(), a.clone());
                while !&r.is_zero() {
                    let quotient = &old_r / &r;
                    let tmp_r = old_r.clone();
                    old_r = r.clone();
                    r = &tmp_r - &quotient * &r;
                    let tmp_s = old_s.clone();
                    old_s = s.clone();
                    s = &tmp_s - &quotient * &s;
                    let tmp_t = old_t.clone();
                    old_t = t.clone();
                    t = &tmp_t - &quotient * &t;
                }
                return (old_r, old_s, old_t);
            }
        };
    }

    macro_rules! bellman_extensions {
        ($bellman_type:ty) => {
            use crate::BellmanFieldExtensions;
            use bellman_ce::pairing::ff::ScalarEngine;

            impl BellmanFieldExtensions for FieldPrime {
                type BellmanEngine = $bellman_type;

                fn from_bellman(e: <Self::BellmanEngine as ScalarEngine>::Fr) -> Self {
                    use bellman_ce::pairing::ff::{PrimeField, PrimeFieldRepr};
                    let mut res: Vec<u8> = vec![];
                    e.into_repr().write_le(&mut res).unwrap();
                    Self::from_byte_vector(res)
                }

                fn into_bellman(self) -> <Self::BellmanEngine as ScalarEngine>::Fr {
                    use bellman_ce::pairing::ff::PrimeField;
                    let s = self.to_dec_string();
                    <Self::BellmanEngine as ScalarEngine>::Fr::from_str(&s).unwrap()
                }
            }
        };
    }

    macro_rules! zexe_extensions {
        ($zexe_type:ty) => {
            use crate::ZexeFieldExtensions;

            impl ZexeFieldExtensions for FieldPrime {
                type ZexeEngine = $zexe_type;

                fn from_zexe(e: <Self::ZexeEngine as algebra_core::PairingEngine>::Fr) -> Self {
                    use algebra_core::{BigInteger, PrimeField};
                    let mut res: Vec<u8> = vec![];
                    e.into_repr().write_le(&mut res).unwrap();
                    Self::from_byte_vector(res)
                }

                fn into_zexe(self) -> <Self::ZexeEngine as algebra_core::PairingEngine>::Fr {
                    use core::str::FromStr;
                    let s = self.to_dec_string();
                    <Self::ZexeEngine as algebra_core::PairingEngine>::Fr::from_str(&s).unwrap()
                }
            }
        };
    }
}

pub mod bls12_377;
pub mod bls12_381;
pub mod bn128;
pub mod bw6_761;

pub use bls12_377::FieldPrime as Bls12_377Field;
pub use bls12_381::FieldPrime as Bls12_381Field;
pub use bn128::FieldPrime as Bn128Field;
pub use bw6_761::FieldPrime as Bw6_761Field;<|MERGE_RESOLUTION|>--- conflicted
+++ resolved
@@ -3,16 +3,12 @@
 // @author Dennis Kuhnert <dennis.kuhnert@campus.tu-berlin.de>
 // @author Jacob Eberhardt <jacob.eberhardt@tu-berlin.de>
 // @date 2017
-
+extern crate algebra_core;
+
+use algebra_core::PairingEngine;
 use bellman_ce::pairing::ff::ScalarEngine;
 use bellman_ce::pairing::Engine;
-<<<<<<< HEAD
 use num_bigint::BigUint;
-=======
-extern crate algebra_core;
-use algebra_core::fields::{PrimeField, SquareRootField};
-use algebra_core::PairingEngine;
->>>>>>> b8b7c268
 use num_traits::{One, Zero};
 use serde::{Deserialize, Serialize};
 use std::convert::From;
@@ -37,10 +33,6 @@
     type ZexeEngine: PairingEngine;
     fn from_zexe(e: <Self::ZexeEngine as algebra_core::PairingEngine>::Fr) -> Self;
     fn into_zexe(self) -> <Self::ZexeEngine as algebra_core::PairingEngine>::Fr;
-}
-
-pub trait ZexeFieldOnly {
-    type ZexeField: PrimeField + SquareRootField;
 }
 
 pub trait Field:
@@ -141,15 +133,10 @@
             }
 
             impl Field for FieldPrime {
-<<<<<<< HEAD
-                type BellmanEngine = $bellman_type;
-
                 fn to_biguint(&self) -> BigUint {
                     self.value.to_biguint().unwrap()
                 }
 
-=======
->>>>>>> b8b7c268
                 fn into_byte_vector(&self) -> Vec<u8> {
                     match self.value.to_biguint() {
                         Option::Some(val) => val.to_bytes_le(),
