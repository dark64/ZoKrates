--- conflicted
+++ resolved
@@ -305,7 +305,6 @@
         let mut b_row: Vec<(usize, T)> = Vec::new();
         let mut c_row: Vec<(usize, T)> = Vec::new();
         match *def {
-<<<<<<< HEAD
             Statement::Return(ref expr) => {
                 match expr.clone() {
                     Expression::List(values) => r1cs_expression(
@@ -319,22 +318,7 @@
                     _ => panic!("should return a List")
                 }
             },
-            Statement::Definition(ref id, ref expr) => r1cs_expression(
-                Identifier(id.to_string()),
-=======
-            Statement::Return(ref expr) => r1cs_expression(
-                Identifier("~out".to_string()),
->>>>>>> 706e2272
-                expr.clone(),
-                &mut variables,
-                &mut a_row,
-                &mut b_row,
-                &mut c_row,
-            ),
-<<<<<<< HEAD
-=======
             Statement::Definition(_, _) => continue,
->>>>>>> 706e2272
             Statement::Condition(ref expr1, ref expr2) => r1cs_expression(
                 expr1.clone(),
                 expr2.clone(),
